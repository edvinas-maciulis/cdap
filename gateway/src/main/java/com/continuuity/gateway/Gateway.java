--- conflicted
+++ resolved
@@ -51,14 +51,6 @@
   private static final Logger LOG = LoggerFactory.getLogger(Gateway.class);
 
   /**
-<<<<<<< HEAD
-   * New Gateway.
-   */
-  com.continuuity.gateway.v2.Gateway gatewayV2;
-
-  /**
-=======
->>>>>>> 045994f8
    * This is the consumer that all collectors will use.
    * Gateway can not function without a valid Consumer.
    */
