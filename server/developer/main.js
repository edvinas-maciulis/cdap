
/**
 * Copyright (c) 2013 Continuuity, Inc.
 */

var express = require('express'),
	io = require('socket.io'),
	Int64 = require('node-int64').Int64;
	fs = require('fs'),
	xml2js = require('xml2js'),
	log4js = require('log4js'),
	http = require('http'),
	https = require('https');

var Api = require('../common/api');

/**
 * Set environment.
 */
process.env.NODE_ENV = 'development';

/**
 * Set up dev server namespace.
 */
var devServer = devServer || {};

/**
 * Dev server version.
 */
devServer.VERSION = '';

/**
 * Log level for dev server.
 */
devServer.LOG_LEVEL = 'INFO';

/**
 * App framework.
 */
devServer.app = express();

/**
 * Server.
 */
devServer.server = {};

/**
 * Socket io.
 */
devServer.io = {};

/**
 * Socket to listen to emit events and data.
 */
devServer.socket = null;

/**
 * Config.
 */
devServer.config = {};

/**
 * Express configured.
 */
devServer.expressConfigured = false;

/**
 * Socket io configured.
 */
devServer.ioConfigured = false;

/**
 * URL routes set.
 */
devServer.routesSet = false;

/**
 * Configuration file pulled in and set.
 */
devServer.configSet = false;

/**
 * Sets version if a version file exists.
 */
devServer.setVersion = function() {
	try {
		devServer.VERSION = fs.readFileSync(__dirname + '../../../VERSION', 'utf8');
	} catch (e) {
		devServer.VERSION = 'UNKNOWN';
	}
};

/**
 * Configures logger.
 * @param {string} opt_appenderType log4js appender type.
 * @param {string} opt_logger log4js logger name.
 * @return {Object} instance of logger.
 */
devServer.getLogger = function(opt_appenderType, opt_loggerName) {
	var appenderType = opt_appenderType || 'console';
	var loggerName = opt_loggerName || 'Developer UI';
	log4js.configure({
		appenders: [
			{type: appenderType}
		]
	});
	var logger = log4js.getLogger(loggerName);
	logger.setLevel(devServer.LOG_LEVEL);
	return logger;
};

/**
 * Configures express server.
 */
devServer.configureExpress = function() {
	devServer.app.use(express.bodyParser());

	// Workaround to make static files work on cloud.
	if (fs.existsSync(__dirname + '/../client/')) {
		devServer.app.use(express.static(__dirname + '/../client/'));
	} else {
		devServer.app.use(express.static(__dirname + '/../../client/'));
	}
	devServer.expressConfigured = true;
};

/**
 * Creates http server based on app framework.
 * Currently works only with express.
 * @param {Object} app framework.
 * @return {Object} instance of the http server.
 */
devServer.getServerInstance = function(app) {
  return http.createServer(app);
};

/**
 * Opens an io socket using the server.
 * @param {Object} Http server used by application.
 * @return {Object} instane of io socket listening to server.
 */
devServer.getSocketIo = function(server) {
	var io = require('socket.io').listen(server);
	io.configure('development', function(){
		io.set('transports', ['websocket', 'xhr-polling']);
		io.set('log level', 1);
	});
	return io;
};

/**
 * Defines actions in response to a recieving data from a socket.
 * @param {Object} request a socket request.
 * @param {Object} error error.
 * @param {Object} response for hte socket request.
 */
devServer.socketResponse = function(request, error, response) {
	devServer.socket.emit('exec', error, {
		method: request.method,
		params: typeof response === "string" ? JSON.parse(response) : response,
		id: request.id
	});
};

/**
 * Configures socket io handlers.
 * @param {Object} instance of the socket io.
 */
<<<<<<< HEAD
app.get('/version', function (req, res) {

	var options = {
		host: 'www.continuuity.com',
		path: '/version',
		port: '80'
	};
	res.set({
		'Content-Type': 'application/json'
	})

	http.request(options, function(response) {
		var data = '';
		response.on('data', function (chunk) {
			data += chunk;
=======
devServer.configureIoHandlers = function(io) {
	io.sockets.on('connection', function (newSocket) {

		devServer.socket = newSocket;
		console.log(devServer.socket);
		devServer.socket.emit('env',
													{"name": "local", "version": "developer", "credential": Api.credential });

		devServer.socket.on('metadata', function (request) {
			Api.metadata('developer', request.method, request.params, function (error, response) {
				devServer.socketResponse(request, error, response);
			});
>>>>>>> 7cf17950
		});

		devServer.socket.on('far', function (request) {
			Api.far('developer', request.method, request.params, function (error, response) {
				devServer.socketResponse(request, error, response);
			});
		});

		devServer.socket.on('gateway', function (request) {
			Api.gateway('apikey', request.method, request.params, function (error, response) {
				devServer.socketResponse(request, error, response);
			});
		});

		devServer.socket.on('monitor', function (request) {
			Api.monitor('developer', request.method, request.params, function (error, response) {
				devServer.socketResponse(request, error, response);
			});
		});

		devServer.socket.on('manager', function (request) {
			Api.manager('developer', request.method, request.params, function (error, response) {
				
				if (response && response.length) {
					var int64values = {
						"lastStarted": 1,
						"lastStopped": 1,
						"startTime": 1,
						"endTime": 1
					};
					for (var i = 0; i < response.length; i ++) {
						for (var j in response[i]) {
							if (j in int64values) {
								response[i][j] = parseInt(response[i][j].toString(), 10);
							}
						}
					}
				}
				devServer.socketResponse(request, error, response);
			});
		});
	});
	devServer.ioConfigured = true;
};

/**
 * Binds individual expressjs routes. Any additional routes should be added here.
 */
devServer.bindRoutes = function() {

  // Check to see if config is set.
	if(!devServer.configSet) {
		devServer.logger.info("Configuration file not set ", devServer.config);
		return false;
	}
	/**
	 * Upload an Application archive.
	 */
	devServer.app.post('/upload/:file', function (req, res) {
		var accountID = 'developer';
		Api.upload(accountID, req, res, req.params.file, devServer.socket);				
	});

	/**
	 * Check for new version.
	 * http://www.continuuity.com/version
	 */
	devServer.app.get('/version', function (req, res) {

		var options = {
			host: 'www.continuuity.com',
			path: '/version',
			port: '80'
		};

		res.set({
			'Content-Type': 'application-json'
		});

		http.request(options, function(response) {
			var data = '';
			response.on('data', function (chunk) {
				data += chunk;
			});

			response.on('end', function () {
				
				data = data.replace(/\n/g, '');

				res.send(JSON.stringify({
					current: devServer.VERSION,
					newest: data
				}));
				res.end();

			});
		}).end();

	});

	/**
	 * Get a list of push destinations.
	 */
	devServer.app.get('/destinations', function  (req, res) {

		fs.readFile(__dirname + '/.credential', 'utf-8', function (error, result) {

			res.on('error', function (e) {
				logger.trace('/destinations', e);
			});

			if (error) {

				res.write('false');
				res.end();

			} else {

				var options = {
					host: devServer.config['accounts-host'],
					path: '/api/vpc/list/' + result,
					port: devServer.config['accounts-port']
				};

				var request = https.request(options, function(response) {
					var data = '';
					response.on('data', function (chunk) {
						data += chunk;
					});

					response.on('end', function () {
						res.write(data);
						res.end();
					});

					response.on('error', function () {
						res.write('network');
						res.end();
					});
				});

				request.on('error', function () {
					res.write('network');
					res.end();
				});

				request.on('socket', function (socket) {
					socket.setTimeout(10000);  
					socket.on('timeout', function() {

						request.abort();
						res.write('network');
						res.end();

					});
				});
				request.end();
			}
		});
	});

	/**
	 * Save a credential / API Key.
	 */
	devServer.app.post('/credential', function (req, res) {

		var apiKey = req.body.apiKey;

		// Write credentials to file.
		fs.writeFile(__dirname + '/.credential', apiKey,
			function (error, result) {
				if (error) {

					devServer.logger.warn('Could not write to ./.credential', error, result);
					res.write('Error: Could not write credentials file.');
					res.end();

				} else {
					Api.credential = apiKey;

					res.write('true');
					res.end();

				}
		});
	});

	/**
	 * Catch port binding errors.
	 */
	devServer.app.on('error', function () {
		devServer.logger.warn('Port ' + devServer.config['node-port'] + ' is in use.');
		process.exit(1);
	});

	devServer.routesSet = true;
};

/**
 * Gets the local host.
 * @return {string} localhost ip address.
 */
<<<<<<< HEAD
app.on('error', function () {
	logger.warn('Port ' + config['node-port'] + ' is in use.');
	process.exit(1);
});

var getLocalHost = function() {

=======
devServer.getLocalHost = function() {
>>>>>>> 7cf17950
	var os = require('os');
	var ifaces = os.networkInterfaces();
	var localhost = '';

	for (var dev in ifaces) {
		ifaces[dev].forEach(function(details) {
			if (details.family == 'IPv4') {
				if (dev === 'lo0') {
					localhost = details.address;
				}
			}
		});
	}
	return localhost;
};

/**
 * Sets config data for application server.
 * @param {Function} opt_callback Callback function to start sever start process.
 */
devServer.setConfig = function(opt_callback) {
	fs.readFile(__dirname + '/continuuity-local.xml', function(error, result) {
		var parser = new xml2js.Parser();
		parser.parseString(result, function(err, result) {
			result = result.property;
			var localhost = devServer.getLocalHost();
			for (var item in result) {
				item = result[item];
				devServer.config[item.name] = item.value;
			}
		});
		fs.readFile(__dirname + '/.credential', "utf-8", function(error, apiKey) {
			devServer.logger.trace('Configuring with', devServer.config);
			Api.configure(devServer.config, apiKey || null);
			devServer.configSet = true;
			if (opt_callback && typeof opt_callback == "function") {
				opt_callback();
			}
		});
	});
};

/**
 * Stars the fully enabled http server.
 * !Must only be called after configuration is fully done.
 * @return {boolean} Whether everything started.
 */
devServer.startServer = function() {
	devServer.configureExpress();
	devServer.bindRoutes();
	devServer.server = devServer.getServerInstance(devServer.app);
	devServer.io = devServer.getSocketIo(devServer.server);
	devServer.configureIoHandlers(devServer.io);
	if (!devServer.ioConfigured || !devServer.expressConfigured || !devServer.routesSet) {
		devServer.logger.info('Error starting server, please check config.');
		return;
	}
	devServer.server.listen(devServer.config['node-port']);
	devServer.logger.info('Listening on port', devServer.config['node-port']);
	devServer.logger.info(devServer.config);
};

devServer.init = function() {
	devServer.logger = devServer.getLogger();
	devServer.setVersion();
	devServer.setConfig(devServer.startServer);
};

/**
 * Initialize the application.
 */
devServer.init();

<<<<<<< HEAD
});

/**
 * Export express app.
 */
module.exports = app;
=======
/**
 * Export app.
 */
module.exports = devServer;
>>>>>>> 7cf17950
<|MERGE_RESOLUTION|>--- conflicted
+++ resolved
@@ -166,23 +166,6 @@
  * Configures socket io handlers.
  * @param {Object} instance of the socket io.
  */
-<<<<<<< HEAD
-app.get('/version', function (req, res) {
-
-	var options = {
-		host: 'www.continuuity.com',
-		path: '/version',
-		port: '80'
-	};
-	res.set({
-		'Content-Type': 'application/json'
-	})
-
-	http.request(options, function(response) {
-		var data = '';
-		response.on('data', function (chunk) {
-			data += chunk;
-=======
 devServer.configureIoHandlers = function(io) {
 	io.sockets.on('connection', function (newSocket) {
 
@@ -195,7 +178,6 @@
 			Api.metadata('developer', request.method, request.params, function (error, response) {
 				devServer.socketResponse(request, error, response);
 			});
->>>>>>> 7cf17950
 		});
 
 		devServer.socket.on('far', function (request) {
@@ -398,17 +380,7 @@
  * Gets the local host.
  * @return {string} localhost ip address.
  */
-<<<<<<< HEAD
-app.on('error', function () {
-	logger.warn('Port ' + config['node-port'] + ' is in use.');
-	process.exit(1);
-});
-
-var getLocalHost = function() {
-
-=======
 devServer.getLocalHost = function() {
->>>>>>> 7cf17950
 	var os = require('os');
 	var ifaces = os.networkInterfaces();
 	var localhost = '';
@@ -482,16 +454,7 @@
  */
 devServer.init();
 
-<<<<<<< HEAD
-});
-
-/**
- * Export express app.
- */
-module.exports = app;
-=======
 /**
  * Export app.
  */
-module.exports = devServer;
->>>>>>> 7cf17950
+module.exports = devServer;