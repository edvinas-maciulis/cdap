/*
 * Copyright © 2014-2018 Cask Data, Inc.
 *
 * Licensed under the Apache License, Version 2.0 (the "License"); you may not
 * use this file except in compliance with the License. You may obtain a copy of
 * the License at
 *
 * http://www.apache.org/licenses/LICENSE-2.0
 *
 * Unless required by applicable law or agreed to in writing, software
 * distributed under the License is distributed on an "AS IS" BASIS, WITHOUT
 * WARRANTIES OR CONDITIONS OF ANY KIND, either express or implied. See the
 * License for the specific language governing permissions and limitations under
 * the License.
 */

package co.cask.cdap.internal.app.services.http;

import co.cask.cdap.api.Config;
import co.cask.cdap.api.ProgramStatus;
import co.cask.cdap.api.artifact.ArtifactRange;
import co.cask.cdap.api.dataset.lib.cube.AggregationFunction;
import co.cask.cdap.api.dataset.lib.cube.TimeValue;
import co.cask.cdap.api.metrics.MetricDataQuery;
import co.cask.cdap.api.metrics.MetricStore;
import co.cask.cdap.api.metrics.MetricTimeSeries;
import co.cask.cdap.api.metrics.MetricsCollectionService;
import co.cask.cdap.api.plugin.PluginClass;
import co.cask.cdap.api.schedule.Trigger;
import co.cask.cdap.app.program.ManifestFields;
import co.cask.cdap.app.store.ServiceStore;
import co.cask.cdap.client.DatasetClient;
import co.cask.cdap.client.MetadataClient;
import co.cask.cdap.client.StreamClient;
import co.cask.cdap.client.config.ClientConfig;
import co.cask.cdap.client.config.ConnectionConfig;
import co.cask.cdap.common.NotFoundException;
import co.cask.cdap.common.ServiceNotEnabledException;
import co.cask.cdap.common.StreamNotFoundException;
import co.cask.cdap.common.UnauthenticatedException;
import co.cask.cdap.common.conf.CConfiguration;
import co.cask.cdap.common.conf.Constants;
import co.cask.cdap.common.conf.SConfiguration;
import co.cask.cdap.common.discovery.EndpointStrategy;
import co.cask.cdap.common.discovery.RandomEndpointStrategy;
import co.cask.cdap.common.id.Id;
import co.cask.cdap.common.io.CaseInsensitiveEnumTypeAdapterFactory;
import co.cask.cdap.common.io.Locations;
import co.cask.cdap.common.lang.jar.BundleJarUtil;
import co.cask.cdap.common.test.AppJarHelper;
import co.cask.cdap.common.test.PluginJarHelper;
import co.cask.cdap.common.utils.Tasks;
import co.cask.cdap.data.stream.service.StreamService;
import co.cask.cdap.data2.datafabric.dataset.service.DatasetService;
import co.cask.cdap.data2.datafabric.dataset.service.executor.DatasetOpExecutor;
import co.cask.cdap.gateway.handlers.util.AbstractAppFabricHttpHandler;
import co.cask.cdap.internal.app.runtime.schedule.ProgramScheduleStatus;
import co.cask.cdap.internal.app.runtime.schedule.store.Schedulers;
import co.cask.cdap.internal.app.runtime.schedule.trigger.SatisfiableTrigger;
import co.cask.cdap.internal.app.runtime.schedule.trigger.TriggerCodec;
import co.cask.cdap.internal.app.services.AppFabricServer;
import co.cask.cdap.internal.guice.AppFabricTestModule;
import co.cask.cdap.internal.schedule.constraint.Constraint;
import co.cask.cdap.messaging.MessagingService;
import co.cask.cdap.metadata.MetadataService;
import co.cask.cdap.metrics.query.MetricsQueryService;
import co.cask.cdap.proto.BatchProgram;
import co.cask.cdap.proto.BatchProgramHistory;
import co.cask.cdap.proto.DatasetMeta;
import co.cask.cdap.proto.EntityScope;
import co.cask.cdap.proto.NamespaceMeta;
import co.cask.cdap.proto.ProgramRunStatus;
import co.cask.cdap.proto.ProtoConstraintCodec;
import co.cask.cdap.proto.ProtoTrigger;
import co.cask.cdap.proto.RunRecord;
import co.cask.cdap.proto.ScheduleDetail;
import co.cask.cdap.proto.StreamProperties;
import co.cask.cdap.proto.artifact.AppRequest;
import co.cask.cdap.proto.id.ApplicationId;
import co.cask.cdap.proto.id.DatasetId;
import co.cask.cdap.proto.id.EntityId;
import co.cask.cdap.proto.id.NamespaceId;
import co.cask.cdap.proto.id.ProfileId;
import co.cask.cdap.proto.id.ProgramId;
import co.cask.cdap.proto.id.StreamId;
import co.cask.cdap.proto.profile.Profile;
import co.cask.cdap.runtime.spi.profile.ProfileStatus;
import co.cask.cdap.scheduler.CoreSchedulerService;
import co.cask.cdap.scheduler.Scheduler;
import co.cask.cdap.security.impersonation.CurrentUGIProvider;
import co.cask.cdap.security.impersonation.UGIProvider;
import co.cask.cdap.security.spi.authorization.UnauthorizedException;
import co.cask.common.http.HttpRequest;
import co.cask.common.http.HttpRequestConfig;
import co.cask.common.http.HttpRequests;
import co.cask.common.http.HttpResponse;
import com.google.common.base.Joiner;
import com.google.common.base.Preconditions;
import com.google.common.collect.ImmutableMap;
import com.google.common.io.Files;
import com.google.common.io.InputSupplier;
import com.google.common.util.concurrent.Service;
import com.google.gson.Gson;
import com.google.gson.GsonBuilder;
import com.google.gson.JsonObject;
import com.google.gson.reflect.TypeToken;
import com.google.inject.AbstractModule;
import com.google.inject.Guice;
import com.google.inject.Injector;
import com.google.inject.util.Modules;
import io.netty.handler.codec.http.HttpHeaderNames;
import io.netty.handler.codec.http.HttpResponseStatus;
import org.apache.tephra.TransactionManager;
import org.apache.tephra.TransactionSystemClient;
import org.apache.tephra.TxConstants;
import org.apache.twill.discovery.Discoverable;
import org.apache.twill.discovery.DiscoveryServiceClient;
import org.apache.twill.discovery.ServiceDiscovered;
import org.apache.twill.filesystem.Location;
import org.apache.twill.filesystem.LocationFactory;
import org.junit.AfterClass;
import org.junit.Assert;
import org.junit.BeforeClass;
import org.junit.ClassRule;
import org.junit.rules.TemporaryFolder;

import java.io.File;
import java.io.IOException;
import java.io.InputStream;
import java.lang.reflect.Type;
import java.net.URI;
import java.net.URISyntaxException;
import java.util.Arrays;
import java.util.Collection;
import java.util.Collections;
import java.util.HashMap;
import java.util.List;
import java.util.Map;
import java.util.Optional;
import java.util.Set;
import java.util.concurrent.TimeUnit;
import java.util.jar.Manifest;
import java.util.stream.Collectors;
import javax.annotation.Nullable;
import javax.ws.rs.core.MediaType;

/**
 * AppFabric HttpHandler Test classes can extend this class, this will allow the HttpService be setup before
 * running the handler tests, this also gives the ability to run individual test cases.
 */
public abstract class AppFabricTestBase {
  protected static final Gson GSON = new GsonBuilder()
    .registerTypeAdapterFactory(new CaseInsensitiveEnumTypeAdapterFactory())
    .registerTypeAdapter(Trigger.class, new TriggerCodec())
    .registerTypeAdapter(SatisfiableTrigger.class, new TriggerCodec())
    .registerTypeAdapter(Constraint.class, new ProtoConstraintCodec())
    .create();
  private static final String API_KEY = "SampleTestApiKey";

  private static final Type BATCH_PROGRAM_RUNS_TYPE = new TypeToken<List<BatchProgramHistory>>() { }.getType();
  private static final Type LIST_JSON_OBJECT_TYPE = new TypeToken<List<JsonObject>>() { }.getType();
  private static final Type LIST_RUNRECORD_TYPE = new TypeToken<List<RunRecord>>() { }.getType();
  private static final Type SET_TRING_TYPE = new TypeToken<Set<String>>() { }.getType();
  private static final Type LIST_PROFILE = new TypeToken<List<Profile>>() { }.getType();

  protected static final Type LIST_MAP_STRING_STRING_TYPE = new TypeToken<List<Map<String, String>>>() { }.getType();
  protected static final Type MAP_STRING_STRING_TYPE = new TypeToken<Map<String, String>>() { }.getType();


  protected static final String NONEXISTENT_NAMESPACE = "12jr0j90jf3foieoi33";

  protected static final String TEST_NAMESPACE1 = "testnamespace1";
  protected static final NamespaceMeta TEST_NAMESPACE_META1 = new NamespaceMeta.Builder()
    .setName(TEST_NAMESPACE1)
    .setDescription(TEST_NAMESPACE1)
    .build();
  protected static final String TEST_NAMESPACE2 = "testnamespace2";
  protected static final NamespaceMeta TEST_NAMESPACE_META2 = new NamespaceMeta.Builder()
    .setName(TEST_NAMESPACE2)
    .setDescription(TEST_NAMESPACE2)
    .build();

  protected static final String VERSION1 = "1.0.0";
  protected static final String VERSION2 = "2.0.0";

  private static final String hostname = "127.0.0.1";

  private static int port;
  private static Injector injector;

  private static MessagingService messagingService;
  private static TransactionManager txManager;
  private static AppFabricServer appFabricServer;
  private static MetricsQueryService metricsService;
  private static MetricsCollectionService metricsCollectionService;
  private static DatasetOpExecutor dsOpService;
  private static DatasetService datasetService;
  private static TransactionSystemClient txClient;
  private static StreamService streamService;
  private static ServiceStore serviceStore;
  private static MetadataService metadataService;
  private static LocationFactory locationFactory;
  private static StreamClient streamClient;
  private static DatasetClient datasetClient;
  private static MetadataClient metadataClient;
  private static MetricStore metricStore;

  private static HttpRequestConfig httpRequestConfig;

  @ClassRule
  public static TemporaryFolder tmpFolder = new TemporaryFolder();

  @BeforeClass
  public static void beforeClass() throws Throwable {
    initializeAndStartServices(createBasicCConf(), null);
  }

  protected static void initializeAndStartServices(CConfiguration cConf,
                                                   @Nullable SConfiguration sConf) throws Exception {
    injector = Guice.createInjector(
      Modules.override(new AppFabricTestModule(cConf, sConf)).with(new AbstractModule() {
        @Override
        protected void configure() {
          // needed because we set Kerberos to true in DefaultNamespaceAdminTest
          bind(UGIProvider.class).to(CurrentUGIProvider.class);
        }
      }));

    int connectionTimeout = cConf.getInt(Constants.HTTP_CLIENT_CONNECTION_TIMEOUT_MS);
    int readTimeout = cConf.getInt(Constants.HTTP_CLIENT_READ_TIMEOUT_MS);
    httpRequestConfig = new HttpRequestConfig(connectionTimeout, readTimeout, false);

    messagingService = injector.getInstance(MessagingService.class);
    if (messagingService instanceof Service) {
      ((Service) messagingService).startAndWait();
    }
    txManager = injector.getInstance(TransactionManager.class);
    txManager.startAndWait();
    dsOpService = injector.getInstance(DatasetOpExecutor.class);
    dsOpService.startAndWait();
    datasetService = injector.getInstance(DatasetService.class);
    datasetService.startAndWait();
    appFabricServer = injector.getInstance(AppFabricServer.class);
    appFabricServer.startAndWait();
    DiscoveryServiceClient discoveryClient = injector.getInstance(DiscoveryServiceClient.class);
    ServiceDiscovered appFabricHttpDiscovered = discoveryClient.discover(Constants.Service.APP_FABRIC_HTTP);
    EndpointStrategy endpointStrategy = new RandomEndpointStrategy(appFabricHttpDiscovered);
    Discoverable discoverable = endpointStrategy.pick(5, TimeUnit.SECONDS);
    if (discoverable == null) {
      throw new ServiceNotEnabledException("Failed to discover service " + Constants.Service.APP_FABRIC_HTTP);
    }
    port = discoverable.getSocketAddress().getPort();
    txClient = injector.getInstance(TransactionSystemClient.class);
    metricsCollectionService = injector.getInstance(MetricsCollectionService.class);
    metricsCollectionService.startAndWait();
    metricsService = injector.getInstance(MetricsQueryService.class);
    metricsService.startAndWait();
    streamService = injector.getInstance(StreamService.class);
    streamService.startAndWait();
    serviceStore = injector.getInstance(ServiceStore.class);
    serviceStore.startAndWait();
    metadataService = injector.getInstance(MetadataService.class);
    metadataService.startAndWait();
    locationFactory = getInjector().getInstance(LocationFactory.class);
    streamClient = new StreamClient(getClientConfig(discoveryClient, Constants.Service.STREAMS));
    datasetClient = new DatasetClient(getClientConfig(discoveryClient, Constants.Service.DATASET_MANAGER));
    metadataClient = new MetadataClient(getClientConfig(discoveryClient, Constants.Service.METADATA_SERVICE));
    metricStore = injector.getInstance(MetricStore.class);

    Scheduler programScheduler = injector.getInstance(Scheduler.class);
    // Wait for the scheduler to be functional.
    if (programScheduler instanceof CoreSchedulerService) {
      try {
        ((CoreSchedulerService) programScheduler).waitUntilFunctional(10, TimeUnit.SECONDS);
      } catch (Exception e) {
        throw new RuntimeException(e);
      }
    }
    createNamespaces();
  }

  @AfterClass
  public static void afterClass() throws Exception {
    deleteNamespaces();
    streamService.stopAndWait();
    appFabricServer.stopAndWait();
    metricsCollectionService.stopAndWait();
    metricsService.stopAndWait();
    datasetService.stopAndWait();
    dsOpService.stopAndWait();
    txManager.stopAndWait();
    serviceStore.stopAndWait();
    metadataService.stopAndWait();
    if (messagingService instanceof Service) {
      ((Service) messagingService).stopAndWait();
    }
  }

  protected static CConfiguration createBasicCConf() throws IOException {
    CConfiguration cConf = CConfiguration.create();
    cConf.set(Constants.Service.MASTER_SERVICES_BIND_ADDRESS, hostname);
    cConf.set(Constants.CFG_LOCAL_DATA_DIR, tmpFolder.newFolder("data").getAbsolutePath());
    cConf.set(Constants.AppFabric.OUTPUT_DIR, System.getProperty("java.io.tmpdir"));
    cConf.set(Constants.AppFabric.TEMP_DIR, System.getProperty("java.io.tmpdir"));
    cConf.setBoolean(Constants.Dangerous.UNRECOVERABLE_RESET, true);
    String updateSchedules = System.getProperty(Constants.AppFabric.APP_UPDATE_SCHEDULES);
    if (updateSchedules != null) {
      cConf.set(Constants.AppFabric.APP_UPDATE_SCHEDULES, updateSchedules);
    }
    // add the plugin exclusion if one has been set by the test class
    String excludedRequirements = System.getProperty(Constants.REQUIREMENTS_DATASET_TYPE_EXCLUDE);
    if (excludedRequirements != null) {
      cConf.set(Constants.REQUIREMENTS_DATASET_TYPE_EXCLUDE, excludedRequirements);
    }
    // Use a shorter delay to speedup tests
    cConf.setLong(Constants.Scheduler.EVENT_POLL_DELAY_MILLIS, 100L);
    cConf.setLong(Constants.AppFabric.STATUS_EVENT_POLL_DELAY_MILLIS, 100L);
    cConf.setLong(Constants.Metadata.MESSAGING_POLL_DELAY_MILLIS, 100L);

    cConf.setBoolean(TxConstants.TransactionPruning.PRUNE_ENABLE, true);
    cConf.set(Constants.AppFabric.SYSTEM_ARTIFACTS_DIR, tmpFolder.newFolder("system-artifacts").getAbsolutePath());

    // reduce the number of constraint checker threads
    cConf.setInt(Constants.Scheduler.JOB_QUEUE_NUM_PARTITIONS, 2);
    // reduce the number of app fabric threads
    cConf.setInt(Constants.AppFabric.WORKER_THREADS, 2);
    cConf.setInt(Constants.AppFabric.EXEC_THREADS, 5);
    // reduce the number of dataset service threads
    cConf.setInt(Constants.Dataset.Manager.WORKER_THREADS, 2);
    cConf.setInt(Constants.Dataset.Manager.EXEC_THREADS, 5);
    // reduce the number of dataset executor threads
    cConf.setInt(Constants.Dataset.Executor.WORKER_THREADS, 2);
    cConf.setInt(Constants.Dataset.Executor.EXEC_THREADS, 5);
    return cConf;
  }

  protected static Injector getInjector() {
    return injector;
  }

  protected static TransactionSystemClient getTxClient() {
    return txClient;
  }

  protected static int getPort() {
    return port;
  }

  protected static URI getEndPoint(String path) throws URISyntaxException {
    return new URI("http://" + hostname + ":" + port + path);
  }

  protected static HttpResponse doGet(String resource) throws Exception {
    return doGet(resource, null);
  }

  protected static HttpResponse doGet(String resource, @Nullable Map<String, String> headers) throws Exception {
    HttpRequest.Builder builder = HttpRequest.get(getEndPoint(resource).toURL());

    if (headers != null) {
      builder.addHeaders(headers);
    }
    builder.addHeader(Constants.Gateway.API_KEY, API_KEY);
    return HttpRequests.execute(builder.build(), httpRequestConfig);
  }

  protected static HttpResponse doPost(String resource) throws Exception {
    return doPost(resource, null, null);
  }

  protected static HttpResponse doPost(String resource, String body) throws Exception {
    return doPost(resource, body, null);
  }

  protected static HttpResponse doPost(String resource, @Nullable String body,
                                       @Nullable Map<String, String> headers) throws Exception {
    HttpRequest.Builder builder = HttpRequest.post(getEndPoint(resource).toURL());

    if (headers != null) {
      builder.addHeaders(headers);
    }
    builder.addHeader(Constants.Gateway.API_KEY, API_KEY);

    if (body != null) {
      builder.withBody(body);
    }
    return HttpRequests.execute(builder.build(), httpRequestConfig);
  }

  protected static HttpResponse doPut(String resource, @Nullable String body) throws Exception {
    HttpRequest.Builder builder = HttpRequest.put(getEndPoint(resource).toURL());
    builder.addHeader(Constants.Gateway.API_KEY, API_KEY);
    if (body != null) {
      builder.withBody(body);
    }
    return HttpRequests.execute(builder.build(), httpRequestConfig);
  }

  protected static HttpResponse doDelete(String resource) throws Exception {
    return HttpRequests.execute(HttpRequest.delete(getEndPoint(resource).toURL())
                                  .addHeader(Constants.Gateway.API_KEY, API_KEY).build(), httpRequestConfig);
  }

  protected static <T> T readResponse(HttpResponse response, Type type) {
    return GSON.fromJson(response.getResponseBodyAsString(), type);
  }

  protected static <T> T readResponse(HttpResponse response, Type type, Gson gson) {
    return gson.fromJson(response.getResponseBodyAsString(), type);
  }

  protected HttpResponse addAppArtifact(Id.Artifact artifactId, Class<?> cls) throws Exception {

    Location appJar = AppJarHelper.createDeploymentJar(locationFactory, cls, new Manifest());

    try {
      return addArtifact(artifactId, Locations.newInputSupplier(appJar), Collections.emptySet());
    } finally {
      appJar.delete();
    }
  }

  protected HttpResponse addPluginArtifact(Id.Artifact artifactId, Class<?> cls,
                                           Manifest manifest,
                                           Set<ArtifactRange> parents) throws Exception {
    return addPluginArtifact(artifactId, cls, manifest, parents, null);
  }

  /**
   * Adds a plugin artifact. This method is present for testing invalid plugin class json and it usage is not
   * recommended.
   * @param artifactId the artifact id
   * @param cls the application class
   * @param manifest manifest
   * @param parents parents range of artifact
   * @param pluginClasses set of plugin classes
   * @return {@link HttpResponse} recieved response
   * @throws Exception
   */
  protected HttpResponse addPluginArtifact(Id.Artifact artifactId, Class<?> cls,
                                           Manifest manifest,
                                           @Nullable Set<ArtifactRange> parents,
                                           Set<PluginClass> pluginClasses) throws Exception {
    Location appJar = PluginJarHelper.createPluginJar(locationFactory, manifest, cls);
    try {
      return addArtifact(artifactId, Locations.newInputSupplier(appJar), parents, pluginClasses);
    } finally {
      appJar.delete();
    }
  }

  // add an artifact and return the response code
  protected HttpResponse addArtifact(Id.Artifact artifactId, InputSupplier<? extends InputStream> artifactContents,
                                     Set<ArtifactRange> parents) throws Exception {
    return addArtifact(artifactId, artifactContents, parents, Collections.emptySet());
  }


  protected HttpResponse addArtifact(Id.Artifact artifactId, InputSupplier<? extends InputStream> artifactContents,
                                     Set<ArtifactRange> parents, Set<PluginClass> pluginClasses) throws Exception {
    String path = getVersionedAPIPath("artifacts/" + artifactId.getName(), artifactId.getNamespace().getId());
    HttpRequest.Builder builder = HttpRequest.post(getEndPoint(path).toURL())
      .addHeader(Constants.Gateway.API_KEY, "api-key-example")
      .addHeader("Artifact-Version", artifactId.getVersion().getVersion());

    if (parents != null && !parents.isEmpty()) {
      builder.addHeader("Artifact-Extends", Joiner.on('/').join(parents));
    }

<<<<<<< HEAD
    builder.withBody(artifactContents);
    return HttpRequests.execute(builder.build(), httpRequestConfig);
=======
    if (pluginClasses != null && !pluginClasses.isEmpty()) {
      request.setHeader("Artifact-Plugins", GSON.toJson(pluginClasses));
    }

    request.setEntity(new ByteArrayEntity(ByteStreams.toByteArray(artifactContents)));
    return execute(request);
>>>>>>> 596d84f1
  }

  // add artifact properties and return the response code
  protected HttpResponse addArtifactProperties(Id.Artifact artifactId,
                                               Map<String, String> properties) throws Exception {
    String nonNamespacePath = String.format("artifacts/%s/versions/%s/properties",
                                            artifactId.getName(), artifactId.getVersion());
    String path = getVersionedAPIPath(nonNamespacePath, artifactId.getNamespace().getId());
    HttpRequest request = HttpRequest.put(getEndPoint(path).toURL())
      .withBody(properties.toString())
      .build();
    return HttpRequests.execute(request, httpRequestConfig);
  }

  /**
   * Deploys an application.
   */
  protected HttpResponse deploy(Class<?> application, int expectedCode) throws Exception {
    return deploy(application, expectedCode, null, null);
  }

  protected HttpResponse deploy(Class<?> application, int expectedCode, @Nullable String apiVersion,
                                @Nullable String namespace) throws Exception {
    return deploy(application, expectedCode, apiVersion, namespace, null, null, null);
  }

  protected HttpResponse deploy(Class<?> application, int expectedCode, @Nullable String apiVersion,
                                @Nullable String namespace,
                                @Nullable String ownerPrincipal) throws Exception {
    return deploy(application, expectedCode, apiVersion, namespace, null, null, ownerPrincipal);
  }

  protected HttpResponse deploy(Id.Application appId,
                                AppRequest<? extends Config> appRequest) throws Exception {
    String deployPath = getVersionedAPIPath("apps/" + appId.getId(), appId.getNamespaceId());
    return executeDeploy(HttpRequest.put(getEndPoint(deployPath).toURL()), appRequest);
  }

  protected HttpResponse deploy(ApplicationId appId, AppRequest<? extends Config> appRequest) throws Exception {
      String deployPath = getVersionedAPIPath(String.format("apps/%s/versions/%s/create", appId.getApplication(),
                                                            appId.getVersion()),
                                              appId.getNamespace());
    return executeDeploy(HttpRequest.post(getEndPoint(deployPath).toURL()), appRequest);
  }

  private HttpResponse executeDeploy(HttpRequest.Builder requestBuilder,
                                     AppRequest<? extends Config> appRequest) throws Exception {
    requestBuilder.addHeader(Constants.Gateway.API_KEY, "api-key-example");
    requestBuilder.addHeader(HttpHeaderNames.CONTENT_TYPE.toString(), MediaType.APPLICATION_JSON);
    requestBuilder.withBody(GSON.toJson(appRequest));
    return HttpRequests.execute(requestBuilder.build(), httpRequestConfig);
  }

  /**
   * Deploys an application with (optionally) a defined app name and app version
   */
  protected HttpResponse deploy(Class<?> application, int expectedCode, @Nullable String apiVersion,
                                @Nullable String namespace, @Nullable String artifactVersion,
                                @Nullable Config appConfig, @Nullable String ownerPrincipal) throws Exception {
    namespace = namespace == null ? Id.Namespace.DEFAULT.getId() : namespace;
    apiVersion = apiVersion == null ? Constants.Gateway.API_VERSION_3_TOKEN : apiVersion;
    artifactVersion = artifactVersion == null ? String.format("1.0.%d", System.currentTimeMillis()) : artifactVersion;

    Manifest manifest = new Manifest();
    manifest.getMainAttributes().put(ManifestFields.BUNDLE_VERSION, artifactVersion);

    File artifactJar = buildAppArtifact(application, application.getSimpleName(), manifest);
    File expandDir = tmpFolder.newFolder();
    BundleJarUtil.unJar(Locations.toLocation(artifactJar), expandDir);

    String versionedApiPath = getVersionedAPIPath("apps/", apiVersion, namespace);
    HttpRequest.Builder builder = HttpRequest.post(getEndPoint(versionedApiPath).toURL())
      .addHeader(Constants.Gateway.API_KEY, "api-key-example")
      .addHeader(AbstractAppFabricHttpHandler.ARCHIVE_NAME_HEADER,
                 String.format("%s-%s.jar", application.getSimpleName(), artifactVersion));

    if (appConfig != null) {
      builder.addHeader(AbstractAppFabricHttpHandler.APP_CONFIG_HEADER, GSON.toJson(appConfig));
    }
    if (ownerPrincipal != null) {
      builder.addHeader(AbstractAppFabricHttpHandler.PRINCIPAL_HEADER, ownerPrincipal);
    }
    builder.withBody(artifactJar);

    HttpResponse response = HttpRequests.execute(builder.build(), httpRequestConfig);
    if (expectedCode != response.getResponseCode()) {
      Assert.fail(
        String.format("Expected response code %d but got %d when trying to deploy app '%s' in namespace '%s'. " +
                        "Response message = '%s'", expectedCode, response.getResponseCode(),
                      application.getName(), namespace, response.getResponseMessage()));
    }
    return response;
  }

  protected String getVersionedAPIPath(String nonVersionedApiPath, String namespace) {
    return getVersionedAPIPath(nonVersionedApiPath, Constants.Gateway.API_VERSION_3_TOKEN, namespace);
  }

  protected String getVersionedAPIPath(String nonVersionedApiPath, String version, String namespace) {
    if (!Constants.Gateway.API_VERSION_3_TOKEN.equals(version)) {
      throw new IllegalArgumentException(
        String.format("Unsupported version '%s'. Only v3 is supported.", version));
    }
    Preconditions.checkArgument(namespace != null, "Namespace cannot be null for v3 APIs.");
    return String.format("/%s/namespaces/%s/%s", version, namespace, nonVersionedApiPath);
  }

  protected List<JsonObject> getAppList(String namespace) throws Exception {
    HttpResponse response = doGet(getVersionedAPIPath("apps/", Constants.Gateway.API_VERSION_3_TOKEN, namespace));
    Assert.assertEquals(200, response.getResponseCode());
    return readResponse(response, LIST_JSON_OBJECT_TYPE);
  }

  protected JsonObject getAppDetails(String namespace, String appName) throws Exception {
    HttpResponse response = getAppResponse(namespace, appName);
    Assert.assertEquals(200, response.getResponseCode());
    Assert.assertEquals("application/json", getFirstHeaderValue(response, HttpHeaderNames.CONTENT_TYPE.toString()));
    return readResponse(response, JsonObject.class);
  }

  protected HttpResponse getAppResponse(String namespace, String appName) throws Exception {
    return doGet(getVersionedAPIPath(String.format("apps/%s", appName),
                                     Constants.Gateway.API_VERSION_3_TOKEN, namespace));
  }

  protected HttpResponse getAppResponse(String namespace, String appName, String appVersion) throws Exception {
    return doGet(getVersionedAPIPath(String.format("apps/%s/versions/%s", appName, appVersion),
                                     Constants.Gateway.API_VERSION_3_TOKEN, namespace));
  }

  protected Set<String> getAppVersions(String namespace, String appName) throws Exception {
    HttpResponse response = doGet(getVersionedAPIPath(String.format("apps/%s/versions", appName),
                                                      Constants.Gateway.API_VERSION_3_TOKEN, namespace));
    Assert.assertEquals(200, response.getResponseCode());
    Assert.assertEquals("application/json", getFirstHeaderValue(response, HttpHeaderNames.CONTENT_TYPE.toString()));
    return readResponse(response, SET_TRING_TYPE);
  }

  protected JsonObject getAppDetails(String namespace, String appName, String appVersion) throws Exception {
    HttpResponse response = getAppResponse(namespace, appName, appVersion);
    Assert.assertEquals(200, response.getResponseCode());
    Assert.assertEquals("application/json", getFirstHeaderValue(response, HttpHeaderNames.CONTENT_TYPE.toString()));
    return readResponse(response, JsonObject.class);
  }

  /**
   * Checks the given schedule states.
   */
  protected void assertSchedule(final Id.Program program, final String scheduleName,
                                boolean scheduled, long timeout, TimeUnit timeoutUnit) throws Exception {
    Tasks.waitFor(scheduled, () -> {
      String statusURL = getVersionedAPIPath(String.format("apps/%s/schedules/%s/status",
          program.getApplicationId(), scheduleName),
        Constants.Gateway.API_VERSION_3_TOKEN, program.getNamespaceId());
      HttpResponse response = doGet(statusURL);
      Preconditions.checkState(200 == response.getResponseCode());
      Map<String, String> result = GSON.fromJson(response.getResponseBodyAsString(), MAP_STRING_STRING_TYPE);
      return result != null && "SCHEDULED".equals(result.get("status"));
    }, timeout, timeoutUnit, 100, TimeUnit.MILLISECONDS);
  }

  protected void deleteApp(Id.Application app, int expectedResponseCode) throws Exception {
    HttpResponse response = doDelete(getVersionedAPIPath("apps/" + app.getId(), app.getNamespaceId()));
    Assert.assertEquals(expectedResponseCode, response.getResponseCode());
  }

  protected void deleteApp(ApplicationId app, int expectedResponseCode) throws Exception {
    HttpResponse response = doDelete(getVersionedAPIPath(
      String.format("/apps/%s/versions/%s", app.getApplication(), app.getVersion()), app.getNamespace()));
    Assert.assertEquals(expectedResponseCode, response.getResponseCode());
  }

  protected void deleteApp(final Id.Application app, int expectedResponseCode,
                           long timeout, TimeUnit timeoutUnit) throws Exception {
    String apiPath = getVersionedAPIPath("apps/" + app.getId(), app.getNamespaceId());
    Tasks.waitFor(expectedResponseCode, () -> doDelete(apiPath).getResponseCode(),
                  timeout, timeoutUnit, 100, TimeUnit.MILLISECONDS);
  }

  protected void deleteArtifact(Id.Artifact artifact, int expectedResponseCode) throws Exception {
    String path = String.format("artifacts/%s/versions/%s", artifact.getName(), artifact.getVersion().getVersion());
    HttpResponse response = doDelete(getVersionedAPIPath(path, artifact.getNamespace().getId()));
    Assert.assertEquals(expectedResponseCode, response.getResponseCode());
  }

  protected List<Profile> listProfiles(NamespaceId namespace,
                                       boolean includeSystem, int expectedCode) throws Exception {
    HttpResponse response = doGet(String.format("/v3/namespaces/%s/profiles?includeSystem=%s",
      namespace.getNamespace(), includeSystem));
    Assert.assertEquals(expectedCode, response.getResponseCode());
    if (expectedCode == HttpResponseStatus.OK.code()) {
      return GSON.fromJson(response.getResponseBodyAsString(), LIST_PROFILE);
    }
    return Collections.emptyList();
  }

  protected List<Profile> listSystemProfiles(int expectedCode) throws Exception {
    HttpResponse response = doGet("/v3/profiles");
    Assert.assertEquals(expectedCode, response.getResponseCode());
    if (expectedCode == HttpResponseStatus.OK.code()) {
      return GSON.fromJson(response.getResponseBodyAsString(), LIST_PROFILE);
    }
    return Collections.emptyList();
  }

  protected Optional<Profile> getProfile(ProfileId profileId, int expectedCode) throws Exception {
    HttpResponse response = doGet(String.format("/v3/namespaces/%s/profiles/%s",
      profileId.getNamespace(), profileId.getProfile()));
    Assert.assertEquals(expectedCode, response.getResponseCode());
    if (expectedCode == HttpResponseStatus.OK.code()) {
      return Optional.of(GSON.fromJson(response.getResponseBodyAsString(), Profile.class));
    }
    return Optional.empty();
  }

  protected Optional<Profile> getSystemProfile(String profileName, int expectedCode) throws Exception {
    HttpResponse response = doGet(String.format("/v3/profiles/%s", profileName));
    Assert.assertEquals(expectedCode, response.getResponseCode());
    if (expectedCode == HttpResponseStatus.OK.code()) {
      return Optional.of(GSON.fromJson(response.getResponseBodyAsString(), Profile.class));
    }
    return Optional.empty();
  }

  protected void putProfile(ProfileId profileId, Object profile,
                            int expectedCode) throws Exception {
    HttpResponse response = doPut(String.format("/v3/namespaces/%s/profiles/%s",
      profileId.getNamespace(),
      profileId.getProfile()), GSON.toJson(profile));
    Assert.assertEquals(expectedCode, response.getResponseCode());
  }

  protected void putSystemProfile(String profileName, Object profile, int expectedCode) throws Exception {
    HttpResponse response = doPut(String.format("/v3/profiles/%s", profileName), GSON.toJson(profile));
    Assert.assertEquals(expectedCode, response.getResponseCode());
  }

  protected void deleteProfile(ProfileId profileId, int expectedCode) throws Exception {
    HttpResponse response = doDelete(String.format("/v3/namespaces/%s/profiles/%s",
      profileId.getNamespace(), profileId.getProfile()));
    Assert.assertEquals(expectedCode, response.getResponseCode());
  }

  protected void deleteSystemProfile(String profileName, int expectedCode) throws Exception {
    HttpResponse response = doDelete(String.format("/v3/profiles/%s", profileName));
    Assert.assertEquals(expectedCode, response.getResponseCode());
  }

  protected Optional<ProfileStatus> getProfileStatus(ProfileId profileId, int expectedCode) throws Exception {
    HttpResponse response = doGet(String.format("/v3/namespaces/%s/profiles/%s/status",
      profileId.getNamespace(), profileId.getProfile()));
    Assert.assertEquals(expectedCode, response.getResponseCode());
    if (expectedCode == HttpResponseStatus.OK.code()) {
      return Optional.of(GSON.fromJson(response.getResponseBodyAsString(), ProfileStatus.class));
    }
    return Optional.empty();
  }

  protected void enableProfile(ProfileId profileId, int expectedCode) throws Exception {
    HttpResponse response = doPost(String.format("/v3/namespaces/%s/profiles/%s/enable", profileId.getNamespace(),
      profileId.getProfile()));
    Assert.assertEquals(expectedCode, response.getResponseCode());
  }

  protected void disableProfile(ProfileId profileId, int expectedCode) throws Exception {
    HttpResponse response = doPost(String.format("/v3/namespaces/%s/profiles/%s/disable",
      profileId.getNamespace(), profileId.getProfile()));
    Assert.assertEquals(expectedCode, response.getResponseCode());
  }

  protected void disableSystemProfile(String profileName, int expectedCode) throws Exception {
    HttpResponse response = doPost(String.format("/v3/profiles/%s/disable", profileName));
    Assert.assertEquals(expectedCode, response.getResponseCode());
  }

  /**
   * Starts the given program.
   */
  protected void startProgram(Id.Program program) throws Exception {
    startProgram(program, 200);
  }

  /**
   * Tries to start the given program and expect the call completed with the status.
   */
  protected void startProgram(Id.Program program, int expectedStatusCode) throws Exception {
    startProgram(program, Collections.emptyMap(), expectedStatusCode);
  }

  /**
   * Starts the given program with the given runtime arguments.
   */
  protected void startProgram(Id.Program program, Map<String, String> args) throws Exception {
    startProgram(program, args, 200);
  }

  /**
   * Tries to start the given program with the given runtime arguments and expect the call completed with the status.
   */
  protected void startProgram(Id.Program program, Map<String, String> args, int expectedStatusCode) throws Exception {
    String path = String.format("apps/%s/%s/%s/start",
                                program.getApplicationId(),
                                program.getType().getCategoryName(),
                                program.getId());
    startProgram(path, program.getNamespaceId(), args, expectedStatusCode);
  }

  /**
   * Tries to start the given program with the given runtime arguments and expect the call completed with the status.
   */
  protected void startProgram(ProgramId program, Map<String, String> args, int expectedStatusCode) throws Exception {
    String path = String.format("apps/%s/versions/%s/%s/%s/start",
                                program.getApplication(),
                                program.getVersion(),
                                program.getType().getCategoryName(),
                                program.getProgram());
    startProgram(path, program.getNamespace(), args, expectedStatusCode);
  }

  /**
   * Tries to start the given program with the given runtime arguments and expect the call completed with the status.
   */
  protected void startProgram(ProgramId program, int expectedStatusCode) throws Exception {
    startProgram(program, Collections.emptyMap(), expectedStatusCode);
  }

  /**
   * Tries to start the given program with the given runtime arguments and expect the call completed with the status.
   */
  protected void startProgram(String path, String namespaceId, Map<String, String> args,
                              int expectedStatusCode) throws Exception {
    HttpResponse response = doPost(getVersionedAPIPath(path, namespaceId), GSON.toJson(args));
    Assert.assertEquals(expectedStatusCode, response.getResponseCode());
  }

  /**
   * Tries to start the given program with the given runtime arguments and expect the call completed with the status.
   */
  protected void debugProgram(Id.Program program, int expectedStatusCode) throws Exception {
    String path = String.format("apps/%s/%s/%s/debug",
                                program.getApplicationId(),
                                program.getType().getCategoryName(),
                                program.getId());
    HttpResponse response = doPost(getVersionedAPIPath(path, program.getNamespaceId()),
                                   GSON.toJson(ImmutableMap.<String, String>of()));
    Assert.assertEquals(expectedStatusCode, response.getResponseCode());
  }

  /**
   * Stops the given program.
   */
  protected void stopProgram(Id.Program program) throws Exception {
    stopProgram(program, 200);
  }

  /**
   * Tries to stop the given program and expect the call completed with the status.
   */
  protected void stopProgram(Id.Program program, int expectedStatusCode) throws Exception {
    stopProgram(program, null, expectedStatusCode);
  }

  protected void stopProgram(Id.Program program, String runId, int expectedStatusCode) throws Exception {
    stopProgram(program, runId, expectedStatusCode, null);
  }

  protected void stopProgram(Id.Program program, String runId, int expectedStatusCode,
                             String expectedMessage) throws Exception {
    String path;
    if (runId == null) {
      path = String.format("apps/%s/%s/%s/stop", program.getApplicationId(), program.getType().getCategoryName(),
                           program.getId());
    } else {
      path = String.format("apps/%s/%s/%s/runs/%s/stop", program.getApplicationId(),
                           program.getType().getCategoryName(), program.getId(), runId);
    }
    stopProgram(path, program.getNamespaceId(), expectedStatusCode, expectedMessage);
  }

  protected void stopProgram(ProgramId program, String runId, int expectedStatusCode,
                             String expectedMessage) throws Exception {
    String path;
    if (runId == null) {
      path = String.format("apps/%s/versions/%s/%s/%s/stop", program.getApplication(), program.getVersion(),
                           program.getType().getCategoryName(), program.getProgram());
    } else {
      // TODO: HTTP endpoint for stopping a program run of an app version not implemented
      path = null;
    }
    stopProgram(path, program.getNamespace(), expectedStatusCode, expectedMessage);
  }

  private void stopProgram(String path, String namespaceId, int expectedStatusCode,
                           String expectedMessage) throws Exception {

    HttpResponse response = doPost(getVersionedAPIPath(path, namespaceId));
    Assert.assertEquals(expectedStatusCode, response.getResponseCode());
    if (expectedMessage != null) {
      Assert.assertEquals(expectedMessage, response.getResponseBodyAsString());
    }
  }

  /**
   * Waits for the given program to transit to the given state.
   */
  protected void waitState(final Id.Program programId, String state) throws Exception {
    Tasks.waitFor(state, () -> {
      String path = String.format("apps/%s/%s/%s/status",
                                  programId.getApplicationId(),
                                  programId.getType().getCategoryName(), programId.getId());
      HttpResponse response = doGet(getVersionedAPIPath(path, programId.getNamespaceId()));
      JsonObject status = GSON.fromJson(response.getResponseBodyAsString(), JsonObject.class);
      if (status == null || !status.has("status")) {
        return null;
      }
      return status.get("status").getAsString();
    }, 60, TimeUnit.SECONDS);
  }

  /**
   * Waits for the given program to transit to the given state.
   */
  protected void waitState(final ProgramId programId, String state) throws Exception {
    Tasks.waitFor(state, () -> {
      String path = String.format("apps/%s/versions/%s/%s/%s/status",
                                  programId.getApplication(),
                                  programId.getVersion(),
                                  programId.getType().getCategoryName(), programId.getProgram());
      HttpResponse response = doGet(getVersionedAPIPath(path, programId.getNamespace()));
      JsonObject status = GSON.fromJson(response.getResponseBodyAsString(), JsonObject.class);
      if (status == null || !status.has("status")) {
        return null;
      }
      return status.get("status").getAsString();
    }, 60, TimeUnit.SECONDS);
  }

  private static void createNamespaces() throws Exception {
    HttpResponse response = doPut(String.format("%s/namespaces/%s", Constants.Gateway.API_VERSION_3, TEST_NAMESPACE1),
                                  GSON.toJson(TEST_NAMESPACE_META1));
    Assert.assertEquals(200, response.getResponseCode());

    response = doPut(String.format("%s/namespaces/%s", Constants.Gateway.API_VERSION_3, TEST_NAMESPACE2),
                     GSON.toJson(TEST_NAMESPACE_META2));
    Assert.assertEquals(200, response.getResponseCode());
  }

  private static void deleteNamespaces() throws Exception {
    Tasks.waitFor(200, () ->
      doDelete(String.format("%s/unrecoverable/namespaces/%s",
                             Constants.Gateway.API_VERSION_3, TEST_NAMESPACE1)).getResponseCode(),
                  10, TimeUnit.SECONDS);

    Tasks.waitFor(200, () ->
      doDelete(String.format("%s/unrecoverable/namespaces/%s",
                             Constants.Gateway.API_VERSION_3, TEST_NAMESPACE2)).getResponseCode(),
                  10, TimeUnit.SECONDS);
  }

  protected String getProgramStatus(Id.Program program) throws Exception {
    return getStatus(programStatus(program));
  }

  protected void programStatus(Id.Program program, int expectedStatus) throws Exception {
    Assert.assertEquals(expectedStatus, programStatus(program).getResponseCode());
  }

  private HttpResponse programStatus(Id.Program program) throws Exception {
    String path = String.format("apps/%s/%s/%s/status",
                                program.getApplicationId(),
                                program.getType().getCategoryName(),
                                program.getId());
    return doGet(getVersionedAPIPath(path, program.getNamespaceId()));
  }

  /**
   * Waits for the given program to transit to the given state.
   */
  protected String getProgramStatus(final ProgramId programId) throws Exception {

        String path = String.format("apps/%s/versions/%s/%s/%s/status",
                                    programId.getApplication(),
                                    programId.getVersion(),
                                    programId.getType().getCategoryName(), programId.getProgram());
        HttpResponse response = doGet(getVersionedAPIPath(path, programId.getNamespace()));
    Assert.assertEquals(200, response.getResponseCode());
    Map<String, String> o = GSON.fromJson(response.getResponseBodyAsString(), MAP_STRING_STRING_TYPE);
    return o.get("status");

  }

  private String getStatus(HttpResponse response) {
    Assert.assertEquals(200, response.getResponseCode());
    Map<String, String> o = GSON.fromJson(response.getResponseBodyAsString(), MAP_STRING_STRING_TYPE);
    return o.get("status");
  }

  protected int suspendSchedule(String namespace, String appName, String schedule) throws Exception {
    String scheduleSuspend = String.format("apps/%s/schedules/%s/suspend", appName, schedule);
    String versionedScheduledSuspend = getVersionedAPIPath(scheduleSuspend, Constants.Gateway.API_VERSION_3_TOKEN,
      namespace);
    HttpResponse response = doPost(versionedScheduledSuspend);
    return response.getResponseCode();
  }

  protected int resumeSchedule(String namespace, String appName, String schedule) throws Exception {
    String scheduleResume = String.format("apps/%s/schedules/%s/resume", appName, schedule);
    HttpResponse response = doPost(getVersionedAPIPath(scheduleResume, Constants.Gateway.API_VERSION_3_TOKEN,
                                                       namespace));
    return response.getResponseCode();
  }

  protected List<ScheduleDetail> listSchedules(String namespace, String appName,
                                               @Nullable String appVersion) throws Exception {
    String schedulesUrl = String.format("apps/%s/versions/%s/schedules", appName,
                                        appVersion == null ? ApplicationId.DEFAULT_VERSION : appVersion);
    return doGetSchedules(namespace, schedulesUrl);
  }

  protected List<ScheduleDetail> listSchedulesByTriggerProgram(String namespace, ProgramId programId,
                                                               ProgramStatus... programStatuses)
    throws Exception {

    return listSchedulesByTriggerProgram(namespace, programId, null, programStatuses);
  }

  protected List<ScheduleDetail> listSchedulesByTriggerProgram(String namespace, ProgramId programId,
                                                               @Nullable ProgramScheduleStatus scheduleStatus,
                                                               ProgramStatus... programStatuses)
    throws Exception {
    String schedulesUrl = String.format("schedules/trigger-type/program-status?trigger-namespace-id=%s" +
                                          "&trigger-app-name=%s&trigger-app-version=%s" +
                                          "&trigger-program-type=%s&trigger-program-name=%s", programId.getNamespace(),
                                        programId.getApplication(), programId.getVersion(),
                                        programId.getType().getCategoryName(), programId.getProgram());
    if (programStatuses.length > 0) {
      List<String> statusNames = Arrays.stream(programStatuses).map(Enum::name).collect(Collectors.toList());
      schedulesUrl = schedulesUrl + "&trigger-program-statuses=" + Joiner.on(",").join(statusNames);
    }
    if (scheduleStatus != null) {
      schedulesUrl = schedulesUrl + "&schedule-status=" + scheduleStatus;
    }
    return doGetSchedules(namespace, schedulesUrl);
  }

  protected List<ScheduleDetail> getSchedules(String namespace, String appName,
                                              String workflowName) throws Exception {
    String schedulesUrl = String.format("apps/%s/workflows/%s/schedules", appName, workflowName);
    return doGetSchedules(namespace, schedulesUrl);
  }

  protected List<ScheduleDetail> getSchedules(String namespace, String appName, String appVersion,
                                              String workflowName) throws Exception {
    String schedulesUrl = String.format("apps/%s/versions/%s/workflows/%s/schedules", appName, appVersion,
                                        workflowName);
    return doGetSchedules(namespace, schedulesUrl);
  }

  protected List<ScheduleDetail> getSchedules(String namespace, String appName,
                                              String workflowName, ProtoTrigger.Type type) throws Exception {
    String schedulesUrl = String.format("apps/%s/workflows/%s/schedules?trigger-type=%s",
                                        appName, workflowName, type.getCategoryName());
    return doGetSchedules(namespace, schedulesUrl);
  }

  protected List<ScheduleDetail> getSchedules(String namespace, String appName, String appVersion,
                                              String workflowName, ProtoTrigger.Type type) throws Exception {
    String schedulesUrl = String.format("apps/%s/versions/%s/workflows/%s/schedules?trigger-type=%s",
                                        appName, appVersion, workflowName, type.getCategoryName());
    return doGetSchedules(namespace, schedulesUrl);
  }

  protected List<ScheduleDetail> getSchedules(String namespace, String appName, String appVersion,
                                              String workflowName, ProgramScheduleStatus status) throws Exception {
    String schedulesUrl = String.format("apps/%s/versions/%s/workflows/%s/schedules?schedule-status=%s",
                                        appName, appVersion, workflowName, status.name());
    return doGetSchedules(namespace, schedulesUrl);
  }

  private List<ScheduleDetail> doGetSchedules(String namespace, String schedulesUrl) throws Exception {
    String versionedUrl = getVersionedAPIPath(schedulesUrl, namespace);
    HttpResponse response = doGet(versionedUrl);
    Assert.assertEquals(HttpResponseStatus.OK.code(), response.getResponseCode());
    return readResponse(response, Schedulers.SCHEDULE_DETAILS_TYPE);
  }

  protected HttpResponse addSchedule(String namespace, String appName, @Nullable String appVersion, String scheduleName,
                                     ScheduleDetail schedule) throws Exception {
    appVersion = appVersion == null ? ApplicationId.DEFAULT_VERSION : appVersion;
    String path = String.format("apps/%s/versions/%s/schedules/%s", appName, appVersion, scheduleName);
    return doPut(getVersionedAPIPath(path, namespace), GSON.toJson(schedule));
  }

  protected HttpResponse deleteSchedule(String namespace, String appName, @Nullable String appVersion,
                                        String scheduleName) throws Exception {
    appVersion = appVersion == null ? ApplicationId.DEFAULT_VERSION : appVersion;
    String path = String.format("apps/%s/versions/%s/schedules/%s", appName, appVersion, scheduleName);
    return doDelete(getVersionedAPIPath(path, namespace));
  }

  protected HttpResponse updateSchedule(String namespace, String appName, @Nullable String appVersion,
                                        String scheduleName,
                                        ScheduleDetail scheduleDetail) throws Exception {
    appVersion = appVersion == null ? ApplicationId.DEFAULT_VERSION : appVersion;
    String path = String.format("apps/%s/versions/%s/schedules/%s/update", appName, appVersion, scheduleName);
    return doPost(getVersionedAPIPath(path, namespace), GSON.toJson(scheduleDetail));
  }

  protected ScheduleDetail getSchedule(String namespace, String appName, @Nullable String appVersion,
                                       String scheduleName) throws Exception {
    appVersion = appVersion == null ? ApplicationId.DEFAULT_VERSION : appVersion;
    String path = String.format("apps/%s/versions/%s/schedules/%s", appName, appVersion, scheduleName);
    HttpResponse response = doGet(getVersionedAPIPath(path, namespace));
    Assert.assertEquals(HttpResponseStatus.OK.code(), response.getResponseCode());
    return readResponse(response, ScheduleDetail.class);
  }

  protected Map<String, String> getMetadataProperties(EntityId entityId) throws Exception {
    return metadataClient.getProperties(entityId);
  }

  protected void verifyNoRunWithStatus(final Id.Program program, final ProgramRunStatus status) throws Exception {
    Tasks.waitFor(0, () -> getProgramRuns(program, status).size(), 60, TimeUnit.SECONDS);
  }

  protected void verifyProgramRuns(Id.Program program, ProgramRunStatus status) throws Exception {
    verifyProgramRuns(program, status, 0);
  }

  protected void verifyProgramRuns(final Id.Program program, final ProgramRunStatus status, final int expected)
    throws Exception {
    Tasks.waitFor(true, () -> getProgramRuns(program, status).size() > expected, 60, TimeUnit.SECONDS);
  }

  protected List<BatchProgramHistory> getProgramRuns(NamespaceId namespace, List<ProgramId> programs) throws Exception {
    List<BatchProgram> request = programs.stream()
      .map(program -> new BatchProgram(program.getApplication(), program.getType(), program.getProgram()))
      .collect(Collectors.toList());

    HttpResponse response = doPost(getVersionedAPIPath("runs", namespace.getNamespace()), GSON.toJson(request));
    Assert.assertEquals(200, response.getResponseCode());
    return GSON.fromJson(response.getResponseBodyAsString(), BATCH_PROGRAM_RUNS_TYPE);
  }

  protected List<RunRecord> getProgramRuns(Id.Program program, ProgramRunStatus status) throws Exception {
    String path = String.format("apps/%s/%s/%s/runs?status=%s", program.getApplicationId(),
                                program.getType().getCategoryName(), program.getId(), status.name());
    HttpResponse response = doGet(getVersionedAPIPath(path, program.getNamespaceId()));
    Assert.assertEquals(200, response.getResponseCode());
    return GSON.fromJson(response.getResponseBodyAsString(), LIST_RUNRECORD_TYPE);
  }

  protected void verifyProgramRuns(final ProgramId program, ProgramRunStatus status) throws Exception {
    verifyProgramRuns(program, status, 0);
  }

  private void verifyProgramRuns(ProgramId program, ProgramRunStatus status, int expected) throws Exception {
    Tasks.waitFor(true, () -> getProgramRuns(program, status).size() > expected, 60, TimeUnit.SECONDS);
  }

  protected void assertProgramRuns(final ProgramId program, final ProgramRunStatus status, final int expected)
    throws Exception {
    Tasks.waitFor(true, () -> getProgramRuns(program, status).size() == expected, 15, TimeUnit.SECONDS);
  }

  protected List<RunRecord> getProgramRuns(ProgramId program, ProgramRunStatus status) throws Exception {
    String path = String.format("apps/%s/versions/%s/%s/%s/runs?status=%s", program.getApplication(),
                                program.getVersion(), program.getType().getCategoryName(), program.getProgram(),
                                status.toString());
    HttpResponse response = doGet(getVersionedAPIPath(path, program.getNamespace()));
    Assert.assertEquals(200, response.getResponseCode());
    return GSON.fromJson(response.getResponseBodyAsString(), LIST_RUNRECORD_TYPE);
  }

  protected HttpResponse createNamespace(String id) throws Exception {
    return doPut(String.format("%s/namespaces/%s", Constants.Gateway.API_VERSION_3, id), null);
  }

  protected HttpResponse deleteNamespace(String name) throws Exception {
    return doDelete(String.format("%s/unrecoverable/namespaces/%s", Constants.Gateway.API_VERSION_3, name));
  }

  protected HttpResponse createNamespace(String metadata, String id) throws Exception {
    return doPut(String.format("%s/namespaces/%s", Constants.Gateway.API_VERSION_3, id), metadata);
  }

  protected HttpResponse listAllNamespaces() throws Exception {
    return doGet(String.format("%s/namespaces", Constants.Gateway.API_VERSION_3));
  }

  protected HttpResponse getNamespace(String name) throws Exception {
    Preconditions.checkArgument(name != null, "namespace name cannot be null");
    return doGet(String.format("%s/namespaces/%s", Constants.Gateway.API_VERSION_3, name));
  }

  protected HttpResponse deleteNamespaceData(String name) throws Exception {
    return doDelete(String.format("%s/unrecoverable/namespaces/%s/datasets", Constants.Gateway.API_VERSION_3, name));
  }

  protected HttpResponse deleteStream(StreamId id) throws Exception {
    return doDelete(String.format("%s/namespaces/%s/streams/%s", Constants.Gateway.API_VERSION_3,
                                  id.getNamespace(), id.getStream()));
  }

  protected HttpResponse setProperties(String id, NamespaceMeta meta) throws Exception {
    return doPut(String.format("%s/namespaces/%s/properties", Constants.Gateway.API_VERSION_3, id),
                 GSON.toJson(meta));
  }

  protected String getPreferenceURI() {
    return "";
  }

  protected String getPreferenceURI(String namespace) {
    return String.format("%s/namespaces/%s", getPreferenceURI(), namespace);
  }

  protected String getPreferenceURI(String namespace, String appId) {
    return String.format("%s/apps/%s", getPreferenceURI(namespace), appId);
  }

  protected String getPreferenceURI(String namespace, String appId, String programType, String programId) {
    return String.format("%s/%s/%s", getPreferenceURI(namespace, appId), programType, programId);
  }

  protected void setPreferences(String uri, Map<String, String> props, int expectedStatus) throws Exception {
    HttpResponse response = doPut(String.format("/v3/%s/preferences", uri), GSON.toJson(props));
    Assert.assertEquals(expectedStatus, response.getResponseCode());
  }

  protected Map<String, String> getPreferences(String uri, boolean resolved, int expectedStatus) throws Exception {
    String request = String.format("/v3/%s/preferences", uri);
    if (resolved) {
      request += "?resolved=true";
    }
    HttpResponse response = doGet(request);
    Assert.assertEquals(expectedStatus, response.getResponseCode());
    if (expectedStatus == 200) {
      return GSON.fromJson(response.getResponseBodyAsString(), MAP_STRING_STRING_TYPE);
    }
    return null;
  }

  protected void deletePreferences(String uri, int expectedStatus) throws Exception {
    HttpResponse response = doDelete(String.format("/v3/%s/preferences", uri));
    Assert.assertEquals(expectedStatus, response.getResponseCode());
  }

  protected File buildAppArtifact(Class<?> cls, String name) throws IOException {
    return buildAppArtifact(cls, name, new Manifest());
  }

  private File buildAppArtifact(Class<?> cls, String name, Manifest manifest) throws IOException {
    if (!name.endsWith(".jar")) {
      name += ".jar";
    }
    File destination = new File(tmpFolder.newFolder(), name);
    return buildAppArtifact(cls, manifest, destination);
  }

  protected File buildAppArtifact(Class<?> cls, Manifest manifest, File destination) throws IOException {
    Location appJar = AppJarHelper.createDeploymentJar(locationFactory, cls, manifest);
    Files.copy(Locations.newInputSupplier(appJar), destination);
    return destination;
  }

  protected DatasetMeta getDatasetMeta(DatasetId datasetId)
    throws UnauthorizedException, UnauthenticatedException, NotFoundException, IOException {
    return datasetClient.get(datasetId);
  }

  protected StreamProperties getStreamConfig(StreamId streamId)
    throws StreamNotFoundException, UnauthenticatedException, UnauthorizedException, IOException {
    return streamClient.getConfig(streamId);
  }

  protected long getProfileTotalMetric(String metricName) {
    Map<String, String> tags = new HashMap<>();
    tags.put(Constants.Metrics.Tag.PROFILE, Profile.NATIVE_NAME);
    tags.put(Constants.Metrics.Tag.PROFILE_SCOPE, EntityScope.SYSTEM.name());
    MetricDataQuery query =
      new MetricDataQuery(0, 0, Integer.MAX_VALUE, "system." + metricName,
                          AggregationFunction.SUM, tags, Collections.emptyList());
    Collection<MetricTimeSeries> results = metricStore.query(query);
    if (results.isEmpty()) {
      return 0;
    }
    // since it is totals query and not groupBy specified, we know there's one time series
    List<TimeValue> timeValues = results.iterator().next().getTimeValues();
    if (timeValues.isEmpty()) {
      return 0;
    }

    // since it is totals, we know there's one value only
    return timeValues.get(0).getValue();
  }

  private static ClientConfig getClientConfig(DiscoveryServiceClient discoveryClient, String service) {
    EndpointStrategy endpointStrategy =
      new RandomEndpointStrategy(discoveryClient.discover(service));
    Discoverable discoverable = endpointStrategy.pick(1, TimeUnit.SECONDS);
    Assert.assertNotNull(discoverable);
    int port = discoverable.getSocketAddress().getPort();
    ConnectionConfig connectionConfig = ConnectionConfig.builder().setHostname(hostname).setPort(port).build();
    return ClientConfig.builder().setConnectionConfig(connectionConfig).build();
  }

  /**
   * Returns the first value of the given header from the given response. If there is no such header, {@code null} is
   * returned.
   */
  @Nullable
  private static String getFirstHeaderValue(HttpResponse response, String name) {
    return response.getHeaders().get(name).stream().findFirst().orElse(null);
  }
}<|MERGE_RESOLUTION|>--- conflicted
+++ resolved
@@ -467,17 +467,12 @@
       builder.addHeader("Artifact-Extends", Joiner.on('/').join(parents));
     }
 
-<<<<<<< HEAD
+    if (pluginClasses != null && !pluginClasses.isEmpty()) {
+      request.setHeader("Artifact-Plugins", GSON.toJson(pluginClasses));
+    }
+
     builder.withBody(artifactContents);
     return HttpRequests.execute(builder.build(), httpRequestConfig);
-=======
-    if (pluginClasses != null && !pluginClasses.isEmpty()) {
-      request.setHeader("Artifact-Plugins", GSON.toJson(pluginClasses));
-    }
-
-    request.setEntity(new ByteArrayEntity(ByteStreams.toByteArray(artifactContents)));
-    return execute(request);
->>>>>>> 596d84f1
   }
 
   // add artifact properties and return the response code
