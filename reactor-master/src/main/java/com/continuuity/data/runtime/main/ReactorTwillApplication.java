--- conflicted
+++ resolved
@@ -37,15 +37,6 @@
     final long noContainerTimeout = cConf.getLong(Constants.CFG_TWILL_NO_CONTAINER_TIMEOUT, Long.MAX_VALUE);
 
     return
-<<<<<<< HEAD
-      addHiveService(
-        addLogSaverService(
-         addStreamService(
-           addTransactionService(
-             addMetricsProcessor (
-               addMetricsService(
-                TwillSpecification.Builder.with().setName(NAME).withRunnable()))))))
-=======
       addDataSetService(
       addLogSaverService(
        addStreamService(
@@ -53,7 +44,6 @@
            addMetricsProcessor (
              addMetricsService(
               TwillSpecification.Builder.with().setName(NAME).withRunnable()))))))
->>>>>>> 1fae3573
         .anyOrder()
         .withEventHandler(new AbortOnTimeoutEventHandler(noContainerTimeout))
         .build();
