<?xml version="1.0" encoding="UTF-8"?>
<!--
  Copyright © 2014 Cask Data, Inc.

  Licensed under the Apache License, Version 2.0 (the "License"); you may not
  use this file except in compliance with the License. You may obtain a copy of
  the License at

  http://www.apache.org/licenses/LICENSE-2.0

  Unless required by applicable law or agreed to in writing, software
  distributed under the License is distributed on an "AS IS" BASIS, WITHOUT
  WARRANTIES OR CONDITIONS OF ANY KIND, either express or implied. See the
  License for the specific language governing permissions and limitations under
  the License.
  -->
<project xmlns="http://maven.apache.org/POM/4.0.0" xmlns:xsi="http://www.w3.org/2001/XMLSchema-instance"
         xsi:schemaLocation="http://maven.apache.org/POM/4.0.0 http://maven.apache.org/xsd/maven-4.0.0.xsd">
  <modelVersion>4.0.0</modelVersion>

  <groupId>${groupId}</groupId>
  <artifactId>${artifactId}</artifactId>
  <version>${version}</version>
  <packaging>jar</packaging>

  <name>CDAP Spark Java App Project</name>

  <properties>
    <app.main.class>${package}.SparkPageRankApp</app.main.class>
    <project.build.sourceEncoding>UTF-8</project.build.sourceEncoding>

<<<<<<< HEAD
    <cdap.version>3.2.0-SNAPSHOT</cdap.version>
    <spark.core.version>1.1.0</spark.core.version>
=======
    <cdap.version>3.1.0-SNAPSHOT</cdap.version>
    <spark.core.version>1.3.1</spark.core.version>
>>>>>>> a59d2c50
    <slf4j.version>1.7.5</slf4j.version>
    <guava.version>13.0.1</guava.version>
    <gson.version>2.2.4</gson.version>
    <hadoop.version>2.3.0</hadoop.version>
  </properties>

  <repositories>
    <repository>
      <id>nexus</id>
      <url>https://repository.continuuity.com/content/groups/public</url>
    </repository>
    <repository>
      <id>continuuity-releases</id>
      <url>https://repository.continuuity.com/content/repositories/releases/</url>
    </repository>
    <repository>
      <id>continuuity-thirdparty-public</id>
      <url>https://repository.continuuity.com/content/repositories/thirdparty/</url>
    </repository>
    <repository>
      <id>apache.snapshots</id>
      <url>https://repository.apache.org/content/repositories/snapshots</url>
    </repository>
  </repositories>

  <dependencies>
    <dependency>
      <groupId>co.cask.cdap</groupId>
      <artifactId>cdap-api</artifactId>
      <version>${cdap.version}</version>
      <scope>provided</scope>
    </dependency>
    <dependency>
      <groupId>co.cask.cdap</groupId>
      <artifactId>cdap-unit-test</artifactId>
      <version>${cdap.version}</version>
      <scope>test</scope>
    </dependency>
    <dependency>
      <groupId>org.apache.spark</groupId>
      <artifactId>spark-core_2.10</artifactId>
      <version>${spark.core.version}</version>
      <scope>provided</scope>
      <exclusions>
        <exclusion>
          <groupId>org.slf4j</groupId>
          <artifactId>slf4j-log4j12</artifactId>
        </exclusion>
      </exclusions>
    </dependency>
    <dependency>
      <groupId>org.slf4j</groupId>
      <artifactId>slf4j-api</artifactId>
      <version>${slf4j.version}</version>
      <scope>provided</scope>
    </dependency>
    <dependency>
      <groupId>com.google.guava</groupId>
      <artifactId>guava</artifactId>
      <version>${guava.version}</version>
      <scope>provided</scope>
    </dependency>
    <dependency>
      <groupId>com.google.code.gson</groupId>
      <artifactId>gson</artifactId>
      <version>${gson.version}</version>
      <scope>provided</scope>
    </dependency>
    <dependency>
      <groupId>org.apache.hadoop</groupId>
      <artifactId>hadoop-mapreduce-client-core</artifactId>
      <version>${hadoop.version}</version>
      <scope>provided</scope>
      <exclusions>
        <exclusion>
          <groupId>asm</groupId>
          <artifactId>asm</artifactId>
        </exclusion>
        <exclusion>
          <groupId>io.netty</groupId>
          <artifactId>netty</artifactId>
        </exclusion>
        <exclusion>
          <groupId>org.slf4j</groupId>
          <artifactId>slf4j-log4j12</artifactId>
        </exclusion>
      </exclusions>
    </dependency>
    <dependency>
      <groupId>org.apache.hadoop</groupId>
      <artifactId>hadoop-common</artifactId>
      <version>${hadoop.version}</version>
      <scope>provided</scope>
      <exclusions>
        <exclusion>
          <groupId>commons-logging</groupId>
          <artifactId>commons-logging</artifactId>
        </exclusion>
        <exclusion>
          <groupId>log4j</groupId>
          <artifactId>log4j</artifactId>
        </exclusion>
        <exclusion>
          <groupId>org.slf4j</groupId>
          <artifactId>slf4j-log4j12</artifactId>
        </exclusion>
        <exclusion>
          <groupId>org.apache.avro</groupId>
          <artifactId>avro</artifactId>
        </exclusion>
        <exclusion>
          <groupId>org.apache.zookeeper</groupId>
          <artifactId>zookeeper</artifactId>
        </exclusion>
        <exclusion>
          <artifactId>guava</artifactId>
          <groupId>com.google.guava</groupId>
        </exclusion>
        <exclusion>
          <artifactId>jersey-core</artifactId>
          <groupId>com.sun.jersey</groupId>
        </exclusion>
        <exclusion>
          <artifactId>jersey-json</artifactId>
          <groupId>com.sun.jersey</groupId>
        </exclusion>
        <exclusion>
          <artifactId>jersey-server</artifactId>
          <groupId>com.sun.jersey</groupId>
        </exclusion>
        <exclusion>
          <artifactId>servlet-api</artifactId>
          <groupId>javax.servlet</groupId>
        </exclusion>
        <exclusion>
          <groupId>org.mortbay.jetty</groupId>
          <artifactId>jetty</artifactId>
        </exclusion>
        <exclusion>
          <groupId>org.mortbay.jetty</groupId>
          <artifactId>jetty-util</artifactId>
        </exclusion>
        <exclusion>
          <artifactId>jasper-compiler</artifactId>
          <groupId>tomcat</groupId>
        </exclusion>
        <exclusion>
          <artifactId>jasper-runtime</artifactId>
          <groupId>tomcat</groupId>
        </exclusion>
        <exclusion>
          <artifactId>jsp-api</artifactId>
          <groupId>javax.servlet.jsp</groupId>
        </exclusion>
        <exclusion>
          <artifactId>slf4j-api</artifactId>
          <groupId>org.slf4j</groupId>
        </exclusion>
      </exclusions>
    </dependency>
  </dependencies>

  <build>
    <pluginManagement>
      <plugins>
        <plugin>
          <groupId>org.apache.maven.plugins</groupId>
          <artifactId>maven-compiler-plugin</artifactId>
          <version>3.1</version>
          <configuration>
            <source>1.7</source>
            <target>1.7</target>
          </configuration>
        </plugin>
        <plugin>
          <groupId>org.apache.felix</groupId>
          <artifactId>maven-bundle-plugin</artifactId>
          <version>2.3.7</version>
          <extensions>true</extensions>
          <configuration>
            <archive>
              <manifest>
                <mainClass>${app.main.class}</mainClass>
              </manifest>
            </archive>
            <instructions>
              <Embed-Dependency>*;inline=false;scope=compile</Embed-Dependency>
              <Embed-Transitive>true</Embed-Transitive>
              <Embed-Directory>lib</Embed-Directory>
            </instructions>
          </configuration>
          <executions>
            <execution>
              <phase>package</phase>
              <goals>
                <goal>bundle</goal>
              </goals>
            </execution>
          </executions>
        </plugin>
      </plugins>
    </pluginManagement>

    <plugins>
      <plugin>
        <groupId>org.apache.maven.plugins</groupId>
        <artifactId>maven-surefire-plugin</artifactId>
        <version>2.14.1</version>
      </plugin>
      <plugin>
        <groupId>org.apache.felix</groupId>
        <artifactId>maven-bundle-plugin</artifactId>
        <version>2.3.7</version>
      </plugin>
    </plugins>
  </build>
</project><|MERGE_RESOLUTION|>--- conflicted
+++ resolved
@@ -29,13 +29,8 @@
     <app.main.class>${package}.SparkPageRankApp</app.main.class>
     <project.build.sourceEncoding>UTF-8</project.build.sourceEncoding>
 
-<<<<<<< HEAD
     <cdap.version>3.2.0-SNAPSHOT</cdap.version>
-    <spark.core.version>1.1.0</spark.core.version>
-=======
-    <cdap.version>3.1.0-SNAPSHOT</cdap.version>
     <spark.core.version>1.3.1</spark.core.version>
->>>>>>> a59d2c50
     <slf4j.version>1.7.5</slf4j.version>
     <guava.version>13.0.1</guava.version>
     <gson.version>2.2.4</gson.version>
