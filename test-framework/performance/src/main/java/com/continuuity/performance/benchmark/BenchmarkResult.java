package com.continuuity.performance.benchmark;

import com.google.common.collect.ImmutableMap;
import com.google.common.collect.Maps;

import java.util.Collection;
import java.util.Map;

/**
 * Used to return a summary of the benchmark metrics at the end of a run.
 */
public class BenchmarkResult {

  private final String name;
  private final String[] args;

  private long runtimeMillis;
  private final Map<String, GroupResult> groupResults = Maps.newHashMap();

  public BenchmarkResult(String name, String[] args) {
    this.name = name;
    this.args = args;
    this.runtimeMillis = 0L;
  }

  public void setRuntimeMillis(long runtimeMillis) {
    this.runtimeMillis = runtimeMillis;
  }

  public void add(GroupResult groupResult) {
    this.groupResults.put(groupResult.getName(), groupResult);
  }

  public String getName() {
    return name;
  }

  public String[] getArgs() {
    return args;
  }

  public long getRuntimeMillis() {
    return runtimeMillis;
  }

  public Collection<GroupResult> getGroupResults() {
    return groupResults.values();
  }

  /**
<<<<<<< HEAD
   * Group result.
=======
   * Used to summarize a group result.
>>>>>>> 5ea92a92
   */
  public static class GroupResult {
    private final String name;
    private final int numInstances;
    private final Map<String, Long> metrics;

    public GroupResult(String groupName, int numInstances, Map<String, Long> metrics) {
      this.name = groupName;
      this.numInstances = numInstances;
      this.metrics = ImmutableMap.copyOf(metrics);
    }

    public String getName() {
      return name;
    }

    public int getNumInstances() {
      return numInstances;
    }

    public Map<String, Long> getMetrics() {
      return metrics;
    }
  }
}<|MERGE_RESOLUTION|>--- conflicted
+++ resolved
@@ -48,11 +48,7 @@
   }
 
   /**
-<<<<<<< HEAD
-   * Group result.
-=======
    * Used to summarize a group result.
->>>>>>> 5ea92a92
    */
   public static class GroupResult {
     private final String name;
