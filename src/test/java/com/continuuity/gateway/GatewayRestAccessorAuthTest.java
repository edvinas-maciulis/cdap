package com.continuuity.gateway;

import com.continuuity.common.conf.CConfiguration;
import com.continuuity.common.utils.PortDetector;
import com.continuuity.data.operation.executor.OperationExecutor;
import com.continuuity.gateway.accessor.DataRestAccessor;
import com.continuuity.weave.discovery.DiscoveryServiceClient;
import com.google.inject.Guice;
import com.google.inject.Injector;
import org.junit.Before;
import org.junit.Test;
import org.slf4j.Logger;
import org.slf4j.LoggerFactory;

import java.util.Arrays;
import java.util.List;
import java.util.Map;
import java.util.TreeMap;

import static org.junit.Assert.assertTrue;

/**
 * This test configures a gateway with a test accessor as the single connector
 * and verifies that key/values that have been persisted to the in-memory data
 * fabric can be retrieved vie HTTP get requests.
 */
public class GatewayRestAccessorAuthTest {

  // Our logger object
  @SuppressWarnings("unused")
  private static final Logger LOG = LoggerFactory
      .getLogger(GatewayRestAccessorAuthTest.class);

  // A set of constants we'll use in these tests
  static String name = "access.rest";
  static final String prefix = "/continuuity";
  static final String path = "/table/";
  static final int valuesToGet = 10;
  static int port = 10000;

  static final String apiKey = "SampleTestApiKey";
  static final String cluster = "SampleTestClusterName";

  // This is the Gateway object we'll use for these tests
  private Gateway theGateway = null;

  private OperationExecutor executor;

  /**
   * Create a new Gateway instance to use in these set of tests. This method
   * is called before any of the test methods.
   *
   * @throws Exception If the Gateway can not be created.
   */
  @Before
  public void setupGateway() throws Exception {

    CConfiguration configuration = new CConfiguration();

    // Set up our Guice injections
    Injector injector = Guice.createInjector(new GatewayTestModule(configuration));
    this.executor = injector.getInstance(OperationExecutor.class);
<<<<<<< HEAD
    DiscoveryService discoveryService = injector.getInstance(DiscoveryService.class);
=======
>>>>>>> 9f6f417e

    // Look for a free port
    port = PortDetector.findFreePort();

    // Create and populate a new config object

    configuration.setBoolean(Constants.CONFIG_DO_SERVICE_DISCOVERY, false);
    configuration.set(Constants.CONFIG_CONNECTORS, name);
    configuration.set(Constants.buildConnectorPropertyName(name,
        Constants.CONFIG_CLASSNAME), DataRestAccessor.class.getCanonicalName());
    configuration.setInt(Constants.buildConnectorPropertyName(name,
        Constants.CONFIG_PORT), port);
    configuration.set(Constants.buildConnectorPropertyName(name,
        Constants.CONFIG_PATH_PREFIX), prefix);
    configuration.set(Constants.buildConnectorPropertyName(name,
        Constants.CONFIG_PATH_MIDDLE), path);
    
    // Authentication configuration
    configuration.setBoolean(Constants.CONFIG_AUTHENTICATION_REQUIRED, true);
    configuration.set(Constants.CONFIG_CLUSTER_NAME, cluster);
    Map<String,List<String>> keysAndClusters =
        new TreeMap<String,List<String>>();
    keysAndClusters.put(apiKey, Arrays.asList(cluster));

    // Now create our Gateway
    theGateway = new Gateway();
    theGateway.setExecutor(this.executor);
    theGateway.setConsumer(new TestUtil.NoopConsumer());
    theGateway.setPassportClient(new MockedPassportClient(keysAndClusters));
    theGateway.setDiscoveryServiceClient(
        injector.getInstance(DiscoveryServiceClient.class));
    theGateway.start(null, configuration);

  } // end of setupGateway


  /**
   * Test that we can send simulated REST events to a Queue
   *
   * @throws Exception If any exceptions happen during the test
   */
  @Test
  public void testReadFromGateway() throws Exception {

    // Enable authentication with the correct key
    TestUtil.enableAuth(apiKey);
    // Send some REST events
    for (int i = 0; i < valuesToGet; i++) {
      TestUtil.writeAndGet(this.executor,
          "http://localhost:" + port + prefix + path,
          "key" + i, "value" + i);
    }
    
    // Enable authentication with the wrong key
    TestUtil.enableAuth(apiKey + "BAD");
    // Send some REST events
    for (int i = 0; i < valuesToGet; i++) {
      // Except a security exception to be thrown
      try {
        TestUtil.writeAndGet(this.executor,
            "http://localhost:" + port + prefix + path,
            "key" + i, "value" + i);
        assertTrue("Expected authentication to fail but passed", false);
      } catch (SecurityException se) {
        // Expected
      }
    }
    
    // Disable authentication for other tests
    TestUtil.disableAuth();

    // Stop the Gateway
    theGateway.stop(false);
  }


}<|MERGE_RESOLUTION|>--- conflicted
+++ resolved
@@ -60,10 +60,6 @@
     // Set up our Guice injections
     Injector injector = Guice.createInjector(new GatewayTestModule(configuration));
     this.executor = injector.getInstance(OperationExecutor.class);
-<<<<<<< HEAD
-    DiscoveryService discoveryService = injector.getInstance(DiscoveryService.class);
-=======
->>>>>>> 9f6f417e
 
     // Look for a free port
     port = PortDetector.findFreePort();
