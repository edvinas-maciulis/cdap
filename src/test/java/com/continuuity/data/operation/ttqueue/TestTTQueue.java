--- conflicted
+++ resolved
@@ -7,16 +7,11 @@
 import com.continuuity.data.operation.executor.omid.TimestampOracle;
 import com.continuuity.data.operation.executor.omid.memory.MemoryReadPointer;
 import com.continuuity.data.operation.ttqueue.QueuePartitioner.PartitionerType;
-<<<<<<< HEAD
+import com.google.common.collect.Maps;
 import org.apache.hadoop.hbase.util.Bytes;
 import org.junit.Assert;
 import org.junit.Ignore;
-=======
-import com.continuuity.data.operation.executor.ReadPointer;
-import org.apache.hadoop.hbase.util.Bytes;
->>>>>>> aaaf32e2
 import org.junit.Test;
-
 import java.util.HashSet;
 import java.util.Map;
 import java.util.Set;
@@ -353,6 +348,62 @@
     result = queue.dequeue(consumer, dirtyReadPointer);
     assertTrue(result.isEmpty());
   }
+
+  @Test @Ignore
+  public void testSingleConsumerWithHashPartitioning() throws Exception {
+    final boolean singleEntry = true;
+    TTQueue queue = createQueue();
+    long dirtyVersion = 1;
+    ReadPointer dirtyReadPointer = getDirtyPointer();
+
+    byte [] valueOne = Bytes.toBytes("value1");
+    byte [] valueTwo = Bytes.toBytes("value2");
+    Map<String,Integer> headerTwo = Maps.newHashMap();
+    headerTwo.put("hashValue",2);
+
+    // enqueue two entries
+    QueueEntry queueEntryOne = new QueueEntryImpl(valueOne);
+    queueEntryOne.addPartitioningKey("hashValue",1);
+    QueueEntry queueEntryTwo = new QueueEntryImpl(valueOne);
+    queueEntryTwo.addPartitioningKey("hashValue",2);
+
+    assertTrue(queue.enqueue(queueEntryOne, dirtyVersion).isSuccess());
+    assertTrue(queue.enqueue(queueEntryTwo, dirtyVersion).isSuccess());
+
+    // dequeue it with the single consumer and FIFO partitioner
+    QueueConfig config = new QueueConfig(PartitionerType.HASH_ON_VALUE, singleEntry);
+    QueueConsumer consumer = new QueueConsumer(0, 0, 1, config);
+    DequeueResult result = queue.dequeue(consumer, dirtyReadPointer);
+
+    // verify we got something and it's the first value
+    assertTrue(result.toString(), result.isSuccess());
+    assertTrue(Bytes.equals(result.getEntry().getData(), valueOne));
+
+    // dequeue again without acking, should still get first value
+    result = queue.dequeue(consumer, dirtyReadPointer);
+    assertTrue(result.isSuccess());
+    assertTrue("Expected (" + Bytes.toString(valueOne) + ") Got (" +
+                 Bytes.toString(result.getEntry().getData()) + ")",
+               Bytes.equals(result.getEntry().getData(), valueOne));
+
+    // ack
+    queue.ack(result.getEntryPointer(), consumer, dirtyReadPointer);
+    queue.finalize(result.getEntryPointer(), consumer, -1);
+
+    // dequeue, should get second value
+    result = queue.dequeue(consumer, dirtyReadPointer);
+    assertTrue(result.isSuccess());
+    assertTrue(Bytes.equals(result.getEntry().getData(), valueTwo));
+
+    // ack
+    queue.ack(result.getEntryPointer(), consumer, dirtyReadPointer);
+    queue.finalize(result.getEntryPointer(), consumer, -1);
+
+    // verify queue is empty
+    result = queue.dequeue(consumer, dirtyReadPointer);
+    assertTrue(result.isEmpty());
+  }
+
 
   @Test
   public void testSingleConsumerAckSemantics() throws Exception {
