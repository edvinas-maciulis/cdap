--- conflicted
+++ resolved
@@ -81,14 +81,6 @@
   private GatewayMetrics gatewayMetrics = new GatewayMetrics();
 
   /**
-<<<<<<< HEAD
-   * This will be shared by all connectors for zk service discovery.
-   */
-  private ServiceDiscovery serviceDiscovery;
-
-  /**
-=======
->>>>>>> 9f6f417e
    * The list of connectors for this Gateway. This list is populated in
    * the configure method.
    */
@@ -321,17 +313,6 @@
     // Save the configuration so we can use it again later
     myConfiguration = configuration;
 
-<<<<<<< HEAD
-    // try to establish service discovery
-    boolean doDiscovery = configuration.getBoolean(
-      Constants.CONFIG_DO_SERVICE_DISCOVERY, true);
-    if (doDiscovery) {
-      this.serviceDiscovery = new ServiceDiscovery(configuration);
-      this.serviceDiscovery.initialize();
-    }
-
-=======
->>>>>>> 9f6f417e
     // Determine cluster instance name for authentication purposes
     this.clusterName = myConfiguration.get(Constants.CONFIG_CLUSTER_NAME,
                                            Constants.CONFIG_CLUSTER_NAME_DEFAULT);
@@ -395,13 +376,6 @@
         }
 
         newConnector.setDiscoveryServiceClient(discoveryServiceClient);
-<<<<<<< HEAD
-
-        // set the connector's discovery client
-        newConnector.setServiceDiscovery(this.serviceDiscovery);
-=======
->>>>>>> 9f6f417e
-
         // set the connector's authenticator
         newConnector.setAuthenticator(this.authenticator);
 
