--- conflicted
+++ resolved
@@ -12,6 +12,7 @@
   private final DequeueStatus status;
   private final QueueEntryPointer pointer;
   private final QueueEntry entry;
+  private final QueueState queueState;
 
   public DequeueResult(final DequeueStatus status) {
     this(status, null, null);
@@ -22,6 +23,14 @@
     this.status = status;
     this.pointer = pointer;
     this.entry = entry;
+    this.queueState = null;
+  }
+
+  public DequeueResult(DequeueStatus status, QueueEntryPointer pointer, QueueEntry entry, QueueState queueState) {
+    this.status = status;
+    this.pointer = pointer;
+    this.entry = entry;
+    this.queueState = queueState;
   }
 
   public DequeueResult(final byte [] queueName,
@@ -32,17 +41,14 @@
 //      this.value = null;
       //TODO: is this correct?
       this.entry = null;
+      this.queueState = null;
     } else if (dequeueResult.getStatus() == HBQDequeueStatus.SUCCESS) {
       this.status = DequeueStatus.SUCCESS;
       this.pointer = new QueueEntryPointer(queueName,
           dequeueResult.getEntryPointer().getEntryId(),
           dequeueResult.getEntryPointer().getShardId());
-<<<<<<< HEAD
-      this.entry = new QueueEntry(dequeueResult.getData());
+      this.entry = new QueueEntryImpl(dequeueResult.getData());
       this.queueState = null;
-=======
-      this.entry = new QueueEntryImpl(dequeueResult.getData());
->>>>>>> 19e714c5
     } else {
       throw new RuntimeException("Invalid state: " + dequeueResult.toString());
     }
@@ -67,13 +73,17 @@
   public QueueEntryPointer getEntryPointer() {
     return this.pointer;
   }
-
+  
   public QueueEntry getEntry() {
     return this.entry;
   }
 
   public static enum DequeueStatus {
     SUCCESS, EMPTY, RETRY;
+  }
+
+  public QueueState getQueueState() {
+    return queueState;
   }
 
   @Override
@@ -84,4 +94,8 @@
         .add("entry", this.entry)
         .toString();
   }
+  @Deprecated
+  public byte[] getValue() {
+    return entry.getData();
+  }
 }