--- conflicted
+++ resolved
@@ -85,11 +85,7 @@
    * TODO this method will be renamed to write() in the new flow system
    */
   // @Deprecated
-<<<<<<< HEAD
-  public void stage(WriteOperation op) throws OperationException {
-=======
   public void write(WriteOperation op) throws OperationException {
->>>>>>> aaaf32e2
     if (null == this.delegate) {
       throw new IllegalStateException("Not supposed to call runtime methods at configuration time.");
     }
@@ -97,45 +93,14 @@
   }
 
   /**
-<<<<<<< HEAD
-   * Perform a write operation synchronously. It is executed immediately in
-   * its own transaction, outside of the current transaction of the
-   * execution context (flowlet, query, etc.).
-   * @param op The write operation
+   * Perform an increment and return the incremented value(s).
+   * @param increment the increment operation
+   * @return a map with the incremented values as Long
    * @throws OperationException if something goes wrong
    *
    * TODO this method will go away with the new flow system
    */
-  // @Deprecated
-  public void exec(WriteOperation op) throws OperationException {
-    if (null == this.delegate) {
-      throw new IllegalStateException("Not supposed to call runtime methods at configuration time.");
-    }
-    this.delegate.exec(op);
-  }
-
-  /**
-   * Returns a "closure", that is an encapsulated operation that,
-   * when executed, returns a value that can be used by another operation.
-   * The only supported type of closure at this time is an Incrememt: it
-   * returns a long value, which can be used as a field value in a tuple.
-   * @param op the increment operation, must be on a single column.
-   * @return a closure encapsulating the increment operation
-=======
-   * Perform an increment and return the incremented value(s).
-   * @param increment the increment operation
-   * @return a map with the incremented values as Long
->>>>>>> aaaf32e2
-   * @throws OperationException if something goes wrong
-   *
-   * TODO this method will go away with the new flow system
-   */
-<<<<<<< HEAD
-  // @Deprecated
-  public Closure closure(Increment op) {
-=======
   public Map<byte[], Long> increment(Increment increment) throws OperationException {
->>>>>>> aaaf32e2
     if (null == this.delegate) {
       throw new IllegalStateException("Not supposed to call runtime methods at configuration time.");
     }
