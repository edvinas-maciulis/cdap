{
  "artifact": {
    "name": "cdap-etl-realtime",
    "scope": "SYSTEM",
<<<<<<< HEAD
    "version": "3.3.1"
=======
    "version": "3.4.0-SNAPSHOT"
>>>>>>> 63e6af9a
  },
  "config": {
    "source": {
      "name": "AmazonSQS-3d6d835a-7441-49af-b356-d54cd72f9060",
      "plugin": {
        "name": "AmazonSQS",
        "label": "Amazon SQS",
        "properties": {
          "region": "",
          "accessKey": "",
          "accessID": "",
          "queueName": ""
        },
        "artifact": {
          "name": "core-plugins",
          "scope": "SYSTEM",
<<<<<<< HEAD
          "version": "1.2.1"
=======
          "version": "1.3.0-SNAPSHOT"
>>>>>>> 63e6af9a
        }
      }
    },
    "sinks": [
      {
        "name": "Table-cfbffc9b-e336-4819-8e9f-e6a3f4553beb",
        "plugin": {
          "name": "Table",
          "label": "HBase",
          "properties": {
            "name": "",
            "schema.row.field": ""
          },
          "artifact": {
            "name": "core-plugins",
            "scope": "SYSTEM",
<<<<<<< HEAD
            "version": "1.2.1"
=======
            "version": "1.3.0-SNAPSHOT"
>>>>>>> 63e6af9a
          }
        }
      }
    ],
    "transforms": [],
    "instances": 1,
    "connections": [
      {
        "from": "AmazonSQS-3d6d835a-7441-49af-b356-d54cd72f9060",
        "to": "Table-cfbffc9b-e336-4819-8e9f-e6a3f4553beb"
      }
    ]
  },
  "description": "Real-time updates from Amazon Simple Queue Service into an HBase table",
  "name": "AmazonSQSToHBase"
}<|MERGE_RESOLUTION|>--- conflicted
+++ resolved
@@ -2,11 +2,7 @@
   "artifact": {
     "name": "cdap-etl-realtime",
     "scope": "SYSTEM",
-<<<<<<< HEAD
-    "version": "3.3.1"
-=======
     "version": "3.4.0-SNAPSHOT"
->>>>>>> 63e6af9a
   },
   "config": {
     "source": {
@@ -23,11 +19,7 @@
         "artifact": {
           "name": "core-plugins",
           "scope": "SYSTEM",
-<<<<<<< HEAD
-          "version": "1.2.1"
-=======
           "version": "1.3.0-SNAPSHOT"
->>>>>>> 63e6af9a
         }
       }
     },
@@ -44,11 +36,7 @@
           "artifact": {
             "name": "core-plugins",
             "scope": "SYSTEM",
-<<<<<<< HEAD
-            "version": "1.2.1"
-=======
             "version": "1.3.0-SNAPSHOT"
->>>>>>> 63e6af9a
           }
         }
       }
