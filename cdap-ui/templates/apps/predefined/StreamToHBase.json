--- conflicted
+++ resolved
@@ -1,34 +1,8 @@
 {
-<<<<<<< HEAD
-  "artifact": {
-    "name": "cdap-etl-batch",
-    "scope": "SYSTEM",
-    "version": "3.5.0-SNAPSHOT"
-  },
-  "config": {
-    "source": {
-      "name": "Stream-1aee6cb8-44d7-4110-b411-4d3bc3c7c7d7",
-      "plugin": {
-        "name": "Stream",
-        "properties": {
-          "schema": "{\"type\":\"record\",\"name\":\"etlSchemaBody\",\"fields\":[{\"name\":\"fname\",\"type\":\"string\"},{\"name\":\"lname\",\"type\":\"string\"},{\"name\":\"address\",\"type\":\"string\"},{\"name\":\"city\",\"type\":\"string\"},{\"name\":\"state\",\"type\":\"string\"},{\"name\":\"country\",\"type\":\"string\"},{\"name\":\"zipcode\",\"type\":\"int\"}]}",
-          "duration": "1h",
-          "name": "contacts",
-          "format": "csv"
-        },
-        "label": "Stream",
-        "artifact": {
-          "name": "core-plugins",
-          "scope": "SYSTEM",
-          "version": "1.3.0-SNAPSHOT"
-        }
-      }
-=======
     "artifact": {
         "name": "cdap-etl-batch",
         "scope": "SYSTEM",
-        "version": "3.4.0-SNAPSHOT"
->>>>>>> 5d529ace
+        "version": "3.5.0-SNAPSHOT"
     },
     "description": "Periodically ingest from a stream into an HBase table",
     "name": "StreamToHBase",
