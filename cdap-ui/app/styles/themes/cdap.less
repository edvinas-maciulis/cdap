@import "../variables.less";
@import "../../../bower_components/bootstrap/less/mixins.less";

// Mixins specific to the CDAP theme
@import "../../styles/themes/cdap/mixins.less";
@import "cdap/header.less";
@import "cdap/buttons.less";
@import "cdap/theme.less";

html { font-size: 100%; }
body.theme-cdap {
  font-size: 100%;
  visibility: visible;

<<<<<<< HEAD
  .container { max-width: 1170px; }
=======
>>>>>>> 06efb614
  main.container {
    margin-top: 80px;

    @cdap-tabs-height: 20px;
    @cdap-tabs-hpad: extract(@nav-link-padding, 1);
    @cdap-subnav-height: 300px;

    /* we need to be able to calc tab height
        for .cdap-subnav-end to work */
    .nav-tabs > li > a {
      line-height: @cdap-tabs-height;
    }

    .cdap-subnav-end {
      content: ' ';
      background-color: white;
      position: absolute;
      z-index: -1;
      right: 0;
      width: 100%;
      height: @cdap-subnav-height;
      margin-top: -(@cdap-subnav-height - (@cdap-tabs-height + (@cdap-tabs-hpad*2) + 2));
      border-bottom: 1px solid @nav-tabs-border-color;

      &.immediate {
        margin-top: -(@cdap-subnav-height);
      }
    }
    blockquote { border: 0; }
    h1, h2, h3, h4, h5, h6 { font-family: @heading-font; font-weight: 600; }
    h1 { font-size: 2em; }
    h2 { color: @cdap-header; font-size: 1.5em; }
    h3 { color: @cdap-header; font-size: 1.17em; }
    h4 { color: white; font-size: 1em; }
    h5 { color: @brand-primary; font-size: .83em; }
    h6 { font-size: .67em; }

    h3, .h3 { margin: .4rem inherit; }

    .breadcrumb {
      background-color: transparent;
      padding-left: 0px;
      > li {
        font-weight: bold;
        + li:before {
          content: "<";
          padding: 0 5px;
          color: #cccccc;
          font-weight: bold;
        }
      }
    }

    button, .btn-default {
      .cask-btn();
    }
    .btn-close {
      .cask-btn(@background: fade(@btn-default-color, 50%), @border: 0, @border-radius: 28px, @padding: 0);
      cursor: pointer;
      line-height: 0;
    }

  } // end main.container

  footer {
    background-color: white;
    font-weight: 600;
  }
}<|MERGE_RESOLUTION|>--- conflicted
+++ resolved
@@ -12,10 +12,6 @@
   font-size: 100%;
   visibility: visible;
 
-<<<<<<< HEAD
-  .container { max-width: 1170px; }
-=======
->>>>>>> 06efb614
   main.container {
     margin-top: 80px;
 
