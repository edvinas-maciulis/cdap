--- conflicted
+++ resolved
@@ -48,14 +48,12 @@
       <li ng-class="{'active': $state.is('tracker.detail.entity.audit')}">
         <a ui-sref="tracker.detail.entity.audit">Audit Log</a>
       </li>
-<<<<<<< HEAD
-      <li ng-class="{'active': $state.is('tracker.detail.entity.usage')}">
-        <a ui-sref="tracker.detail.entity.usage">Usage</a>
-=======
       <li ng-class="{'active': $state.is('tracker.detail.entity.preview')}"
           ng-if="::($state.params.entityType === 'streams' || EntityController.datasetExplorable)">
         <a ui-sref="tracker.detail.entity.preview">Preview</a>
->>>>>>> 685b5ddd
+      </li>
+      <li ng-class="{'active': $state.is('tracker.detail.entity.usage')}">
+        <a ui-sref="tracker.detail.entity.usage">Usage</a>
       </li>
     </ul>
   </div>
