--- conflicted
+++ resolved
@@ -67,13 +67,8 @@
     if ($state.params.namespace === ns.name) { return; }
     if ($state.includes('hydrator.**')) {
       $state.go('hydratorplusplus.list', { namespace: ns.name });
-<<<<<<< HEAD
-    } else if ($state.includes('tracker.**') || $state.is('tracker-home') || $state.is('tracker-integrations')) {
-      $state.go('tracker-home', { namespace: ns.name });
-=======
     } else if ($state.includes('tracker.**') || $state.is('tracker-enable')) {
       $state.go('tracker.home', { namespace: ns.name });
->>>>>>> 51fab810
     } else if ($state.includes('dashboard.**')){
       $state.go('dashboard.standard.cdap', { namespace: ns.name });
     } else {
