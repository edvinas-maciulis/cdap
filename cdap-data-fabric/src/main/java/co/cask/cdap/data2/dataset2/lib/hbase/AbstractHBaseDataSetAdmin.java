/*
 * Copyright © 2014-2015 Cask Data, Inc.
 *
 * Licensed under the Apache License, Version 2.0 (the "License"); you may not
 * use this file except in compliance with the License. You may obtain a copy of
 * the License at
 *
 * http://www.apache.org/licenses/LICENSE-2.0
 *
 * Unless required by applicable law or agreed to in writing, software
 * distributed under the License is distributed on an "AS IS" BASIS, WITHOUT
 * WARRANTIES OR CONDITIONS OF ANY KIND, either express or implied. See the
 * License for the specific language governing permissions and limitations under
 * the License.
 */
package co.cask.cdap.data2.dataset2.lib.hbase;

import co.cask.cdap.api.dataset.DatasetAdmin;
import co.cask.cdap.common.utils.ProjectInfo;
import co.cask.cdap.data2.util.TableId;
import co.cask.cdap.data2.util.hbase.HBaseTableUtil;
import co.cask.cdap.data2.util.hbase.HTableDescriptorBuilder;
import com.google.common.base.Function;
import com.google.common.collect.ImmutableList;
import com.google.common.collect.ImmutableSet;
import com.google.common.collect.Iterables;
import com.google.common.collect.Maps;
import com.google.common.collect.Sets;
import org.apache.hadoop.conf.Configuration;
import org.apache.hadoop.fs.Path;
import org.apache.hadoop.hbase.Coprocessor;
import org.apache.hadoop.hbase.HTableDescriptor;
import org.apache.hadoop.hbase.TableNotEnabledException;
import org.apache.hadoop.hbase.client.HBaseAdmin;
import org.apache.twill.filesystem.Location;
import org.slf4j.Logger;
import org.slf4j.LoggerFactory;

import java.io.IOException;
import java.util.List;
import java.util.Map;
import java.util.Set;

/**
 * Base class for writing HBase EntityAdmin.
 */
public abstract class AbstractHBaseDataSetAdmin implements DatasetAdmin {

  /**
   * This will only be set by the upgrade tool to force upgrade of all HBase coprocessors after an HBase upgrade.
   */
  public static final String SYSTEM_PROPERTY_FORCE_HBASE_UPGRADE = "cdap.force.hbase.upgrade";

  private static final Logger LOG = LoggerFactory.getLogger(AbstractHBaseDataSetAdmin.class);

  // Property key in the coprocessor for storing version of the coprocessor.
  private static final String CDAP_VERSION = "cdap.version";

  // Function to convert Class into class Name
  private static final Function<Class<?>, String> CLASS_TO_NAME = new Function<Class<?>, String>() {
    @Override
    public String apply(Class<?> input) {
      return input.getName();
    }
  };

  protected final TableId tableId;
  protected final Configuration hConf;
  protected final HBaseTableUtil tableUtil;

  private HBaseAdmin admin;

  protected AbstractHBaseDataSetAdmin(TableId tableId, Configuration hConf, HBaseTableUtil tableUtil) {
    this.tableId = tableId;
    this.hConf = hConf;
    this.tableUtil = tableUtil;
  }

  @Override
  public void upgrade() throws IOException {
    upgradeTable(Boolean.valueOf(System.getProperty(SYSTEM_PROPERTY_FORCE_HBASE_UPGRADE)));
  }

  @Override
  public boolean exists() throws IOException {
    return tableUtil.tableExists(getAdmin(), tableId);
  }

  @Override
  public void truncate() throws IOException {
    tableUtil.truncateTable(getAdmin(), tableId);
  }

  @Override
  public void drop() throws IOException {
    tableUtil.dropTable(getAdmin(), tableId);
  }

  @Override
  public void close() throws IOException {
    if (admin != null) {
      admin.close();
    }
  }

  /**
   * Performs upgrade on a given HBase table. It will be upgraded if either its spec has
   * changed since the HBase table was created or upgraded, or if the CDAP version recorded
   * in the HTable descriptor
   *
   * @param force forces upgrade regardless of whether the table needs upgrade.
   * @throws IOException If upgrade failed.
   */
  public void upgradeTable(boolean force) throws IOException {

    HTableDescriptor tableDescriptor = tableUtil.getHTableDescriptor(getAdmin(), tableId);

    // Upgrade any table properties if necessary
    boolean needUpgrade = upgradeTable(tableDescriptor) || force;

    // Get the cdap version from the table
    ProjectInfo.Version version = getVersion(tableDescriptor);

    if (!needUpgrade && version.compareTo(ProjectInfo.getVersion()) >= 0) {
      // If neither the table spec nor the cdap version have changed, no need to upgrade
      LOG.info("Table '{}' has not changed and its version '{}' is same or greater " +
                 "than current CDAP version '{}'", tableId, version, ProjectInfo.getVersion());
      return;
    }

    // create a new descriptor for the table upgrade
    HTableDescriptorBuilder newDescriptor = tableUtil.buildHTableDescriptor(tableDescriptor);

    // Generate the coprocessor jar
    CoprocessorJar coprocessorJar = createCoprocessorJar();
    Location jarLocation = coprocessorJar.getJarLocation();

    // Check if coprocessor upgrade is needed
    Map<String, HBaseTableUtil.CoprocessorInfo> coprocessorInfo = HBaseTableUtil.getCoprocessorInfo(tableDescriptor);
    // For all required coprocessors, check if they've need to be upgraded.
    for (Class<? extends Coprocessor> coprocessor : coprocessorJar.getCoprocessors()) {
      HBaseTableUtil.CoprocessorInfo info = coprocessorInfo.get(coprocessor.getName());
      if (info != null) {
        // The same coprocessor has been configured, check by the file name hash to see if they are the same.
        if (!jarLocation.getName().equals(info.getPath().getName())) {
          // Remove old one and add the new one.
          newDescriptor.removeCoprocessor(info.getClassName());
          addCoprocessor(newDescriptor, coprocessor, jarLocation, coprocessorJar.getPriority(coprocessor));
        }
      } else {
        // The coprocessor is missing from the table, add it.
        addCoprocessor(newDescriptor, coprocessor, jarLocation, coprocessorJar.getPriority(coprocessor));
      }
    }

    // Removes all old coprocessors
    Set<String> coprocessorNames = ImmutableSet.copyOf(Iterables.transform(coprocessorJar.coprocessors, CLASS_TO_NAME));
    for (String remove : Sets.difference(coprocessorInfo.keySet(), coprocessorNames)) {
      newDescriptor.removeCoprocessor(remove);
    }

    setVersion(newDescriptor);

    LOG.info("Upgrading table '{}'...", tableId);
    boolean enableTable = false;
    try {
      tableUtil.disableTable(getAdmin(), tableId);
      enableTable = true;
    } catch (TableNotEnabledException e) {
      LOG.debug("Table '{}' was not enabled before upgrade and will not be enabled after upgrade.", tableId);
    }

    tableUtil.modifyTable(getAdmin(), newDescriptor.build());
    if (enableTable) {
      tableUtil.enableTable(getAdmin(), tableId);
    }

    LOG.info("Table '{}' upgrade completed.", tableId);
  }

  public static void setVersion(HTableDescriptorBuilder tableDescriptor) {
    tableDescriptor.setValue(CDAP_VERSION, ProjectInfo.getVersion().toString());
  }

  public static ProjectInfo.Version getVersion(HTableDescriptor tableDescriptor) {
    String value = tableDescriptor.getValue(CDAP_VERSION);
    return new ProjectInfo.Version(value);
  }

  protected void addCoprocessor(HTableDescriptorBuilder tableDescriptor, Class<? extends Coprocessor> coprocessor,
                                Location jarFile, Integer priority) throws IOException {
    if (priority == null) {
      priority = Coprocessor.PRIORITY_USER;
    }
<<<<<<< HEAD
    tableDescriptor.addCoprocessor(coprocessor.getName(), new Path(jarFile.toURI()), priority, null);
=======
    tableDescriptor.addCoprocessor(coprocessor.getName(), new Path(Locations.toURI(jarFile).getPath()), priority, null);
>>>>>>> f5c8e118
  }

  protected abstract CoprocessorJar createCoprocessorJar() throws IOException;

  /**
   * Modifies the table descriptor for upgrade.
   *
   * @return true if the table descriptor is modified.
   */
  protected abstract boolean upgradeTable(HTableDescriptor tableDescriptor);

  /**
   * Holder for coprocessor information.
   */
  // todo: make protected, after CDAP-1193 is fixed
  public static final class CoprocessorJar {
    public static final CoprocessorJar EMPTY = new CoprocessorJar(ImmutableList.<Class<? extends Coprocessor>>of(),
                                                                  null);

    private final List<Class<? extends Coprocessor>> coprocessors;
    private final Location jarLocation;
    private final Map<Class<? extends Coprocessor>, Integer> priorities = Maps.newHashMap();

    public CoprocessorJar(Iterable<? extends Class<? extends Coprocessor>> coprocessors, Location jarLocation) {
      this.coprocessors = ImmutableList.copyOf(coprocessors);
      // set coprocessor loading order to match iteration order
      int priority = Coprocessor.PRIORITY_USER;
      for (Class<? extends Coprocessor> cpClass : coprocessors) {
        priorities.put(cpClass, priority++);
      }
      this.jarLocation = jarLocation;
    }

    public void setPriority(Class<? extends Coprocessor> cpClass, int priority) {
      priorities.put(cpClass, priority);
    }

    public Integer getPriority(Class<? extends Coprocessor> cpClass) {
      return priorities.get(cpClass);
    }

    public Iterable<? extends Class<? extends Coprocessor>> getCoprocessors() {
      return coprocessors;
    }

    public Location getJarLocation() {
      return jarLocation;
    }

    public boolean isEmpty() {
      return coprocessors.isEmpty();
    }

    public int size() {
      return coprocessors.size();
    }
  }

  protected HBaseAdmin getAdmin() throws IOException {
    if (admin == null) {
      admin = new HBaseAdmin(hConf);
    }
    return admin;
  }
}<|MERGE_RESOLUTION|>--- conflicted
+++ resolved
@@ -192,11 +192,7 @@
     if (priority == null) {
       priority = Coprocessor.PRIORITY_USER;
     }
-<<<<<<< HEAD
-    tableDescriptor.addCoprocessor(coprocessor.getName(), new Path(jarFile.toURI()), priority, null);
-=======
-    tableDescriptor.addCoprocessor(coprocessor.getName(), new Path(Locations.toURI(jarFile).getPath()), priority, null);
->>>>>>> f5c8e118
+    tableDescriptor.addCoprocessor(coprocessor.getName(), new Path(jarFile.toURI().getPath()), priority, null);
   }
 
   protected abstract CoprocessorJar createCoprocessorJar() throws IOException;
