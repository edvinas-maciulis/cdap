--- conflicted
+++ resolved
@@ -22,13 +22,10 @@
 import co.cask.cdap.app.metrics.FlowletMetrics;
 import co.cask.cdap.app.program.Program;
 import co.cask.cdap.app.runtime.Arguments;
-<<<<<<< HEAD
+import co.cask.cdap.common.conf.CConfiguration;
 import co.cask.cdap.common.conf.Constants;
 import co.cask.cdap.common.discovery.EndpointStrategy;
 import co.cask.cdap.common.discovery.RandomEndpointStrategy;
-=======
-import co.cask.cdap.common.conf.CConfiguration;
->>>>>>> 6e186d48
 import co.cask.cdap.common.logging.LoggingContext;
 import co.cask.cdap.common.metrics.MetricsCollectionService;
 import co.cask.cdap.data2.dataset2.DatasetFramework;
@@ -41,11 +38,7 @@
 import org.apache.twill.discovery.DiscoveryServiceClient;
 import org.apache.twill.discovery.ServiceDiscovered;
 
-<<<<<<< HEAD
-import java.io.Closeable;
 import java.net.URL;
-=======
->>>>>>> 6e186d48
 import java.util.Map;
 import java.util.Set;
 
@@ -67,28 +60,19 @@
   private final ProgramServiceDiscovery serviceDiscovery;
   private final DiscoveryServiceClient discoveryServiceClient;
 
-<<<<<<< HEAD
-  private final MetricsCollector systemMetricsCollector;
-
-  BasicFlowletContext(Program program, String flowletId, int instanceId, RunId runId, int instanceCount,
-                      Map<String, Closeable> datasets, Arguments runtimeArguments,
-                      FlowletSpecification flowletSpec, MetricsCollectionService metricsCollectionService,
-                      ProgramServiceDiscovery serviceDiscovery, DiscoveryServiceClient discoveryServiceClient) {
-    super(program, runId, datasets, metricsCollectionService);
-=======
   BasicFlowletContext(Program program, String flowletId,
                       int instanceId, RunId runId,
                       int instanceCount, Set<String> datasets,
                       Arguments runtimeArguments, FlowletSpecification flowletSpec,
                       MetricsCollectionService metricsCollectionService,
                       ProgramServiceDiscovery serviceDiscovery,
+                      DiscoveryServiceClient discoveryServiceClient,
                       DatasetFramework dsFramework,
                       CConfiguration conf) {
     super(program, runId, datasets,
           getMetricContext(program, flowletId, instanceId),
           metricsCollectionService,
           dsFramework, conf);
->>>>>>> 6e186d48
     this.accountId = program.getAccountId();
     this.flowId = program.getName();
     this.flowletId = flowletId;
@@ -140,7 +124,6 @@
     return serviceDiscovery.discover(accountId, appId, serviceId, serviceName);
   }
 
-<<<<<<< HEAD
   @Override
   public URL getServiceURL(String applicationId, String serviceId) {
     ServiceDiscovered serviceDiscovered = discoveryServiceClient.discover(String.format("service.%s.%s.%s", accountId,
@@ -172,12 +155,6 @@
     return getServiceURL(getApplicationId(), serviceId);
   }
 
-  public MetricsCollector getSystemMetrics() {
-    return systemMetricsCollector;
-  }
-
-=======
->>>>>>> 6e186d48
   public void setInstanceCount(int count) {
     instanceCount = count;
   }
