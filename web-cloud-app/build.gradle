--- conflicted
+++ resolved
@@ -51,17 +51,11 @@
   def command = [
     "$rootProject.projectDir/web-cloud-app/test/node_modules/mocha/bin/mocha"
   ]
-<<<<<<< HEAD
-  if(executeCommand(command) != 0) {
-    throw new GradleScriptException("Error running node tests", null)
-  }
-=======
   /*
   if(executeCommand(command) != 0) {
     throw new GradleScriptException("Error running node tests", null)
   }
   */
->>>>>>> 9c01319f
 }
 
 /**
