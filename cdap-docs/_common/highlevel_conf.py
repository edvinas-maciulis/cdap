--- conflicted
+++ resolved
@@ -142,21 +142,6 @@
         # Append all new.titles to master.titles
         master[FILENAMES] = master[FILENAMES] + [ "%s/%s" % (manual, filename) for filename in new[FILENAMES]]
         master[TITLES] = master[TITLES] + new[TITLES]
-    
-<<<<<<< HEAD
-    # Append all new.titles to master.titles
-    if new:
-        master[FILENAMES] = master[FILENAMES] + [ "%s/%s" % (manual, filename) for filename in new[FILENAMES]]
-        master[TITLES] = master[TITLES] + new[TITLES]
-=======
-        # Merge to terms
-        merger(master[TERMS], new[TERMS], offset)
-        # Merge to titleterms
-        merger(master[TITLETERMS], new[TITLETERMS], offset)
-    else:
-        print "No new items to merge: new: %s manual: %s" % (new, manual)
->>>>>>> a70f5c80
-    
         # Merge to terms
         merger(master[TERMS], new[TERMS], offset)
         # Merge to titleterms
