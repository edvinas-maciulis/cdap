--- conflicted
+++ resolved
@@ -1,10 +1,6 @@
 #!/usr/bin/env bash
 
-<<<<<<< HEAD
-# Copyright © 2014-2016 Cask Data, Inc.
-=======
 # Copyright © 2014-2017 Cask Data, Inc.
->>>>>>> 579f2625
 #
 # Licensed under the Apache License, Version 2.0 (the "License"); you may not
 # use this file except in compliance with the License. You may obtain a copy of
@@ -373,16 +369,13 @@
   if [[ ${errors} -ne 0 ]]; then
       echo "Could not copy zipped doc set into ${TARGET_PATH}/${PROJECT_VERSION}"
       return ${errors}
-<<<<<<< HEAD
   fi
   echo "Building sitemap.xml"
   python ${sitemap_xml_py} -i ${TARGET_PATH}/${PROJECT_VERSION} -o ${TARGET_PATH}/${PROJECT_VERSION}/sitemap.xml -v ${PROJECT_VERSION}
-  errors=$?
+  errors=${?}
   if [[ ${errors} -ne 0 ]]; then
       echo "Could not build sitemap for ${TARGET_PATH}/${PROJECT_VERSION}"
       return ${errors}
-=======
->>>>>>> 579f2625
   fi
   display_end_title ${title}
 }
@@ -457,12 +450,7 @@
 }
 
 setup quiet
-<<<<<<< HEAD
-if [[ $? -ne 0 ]]; then
-    exit $?
-=======
 if [[ ${?} -ne 0 ]]; then
     exit ${?}
->>>>>>> 579f2625
 fi
 run_command ${1}