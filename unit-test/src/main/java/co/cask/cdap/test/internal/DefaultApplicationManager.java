--- conflicted
+++ resolved
@@ -23,12 +23,7 @@
 import co.cask.cdap.common.lang.jar.BundleJarUtil;
 import co.cask.cdap.common.lang.jar.ProgramClassLoader;
 import co.cask.cdap.common.queue.QueueName;
-<<<<<<< HEAD
 import co.cask.cdap.common.utils.DirUtils;
-import co.cask.cdap.data.DataFabric;
-import co.cask.cdap.data.DataFabric2Impl;
-=======
->>>>>>> 96adbb28
 import co.cask.cdap.data.dataset.DataSetInstantiator;
 import co.cask.cdap.data2.dataset2.DatasetFramework;
 import co.cask.cdap.gateway.handlers.AppFabricHttpHandler;
@@ -104,10 +99,7 @@
     this.txSystemClient = txSystemClient;
     this.appFabricClient = new AppFabricClient(httpHandler, locationFactory);
 
-<<<<<<< HEAD
     File unpackedLocation = Files.createTempDir();
-    DataFabric dataFabric = new DataFabric2Impl(locationFactory);
-
     try {
       // Since we expose the DataSet class, it has to be loaded using ClassLoader delegation.
       // The drawback is we'll not be able to instrument DataSet classes using ASM.
@@ -115,15 +107,8 @@
       BundleJarUtil.unpackProgramJar(deployedJar, unpackedLocation);
       classLoader = ClassLoaders.newProgramClassLoader(unpackedLocation, ApiResourceListHolder.getResourceList(),
                                                        this.getClass().getClassLoader());
-      this.dataSetInstantiator = new DataSetInstantiator(dataFabric, datasetFramework, configuration,
+      this.dataSetInstantiator = new DataSetInstantiator(datasetFramework, configuration,
                                                          new DataSetClassLoader(classLoader));
-=======
-    try {
-      // Since we expose the DataSet class, it has to be loaded using ClassLoader delegation.
-      // The drawback is we'll not be able to instrument DataSet classes using ASM.
-      this.dataSetInstantiator = new DataSetInstantiator(datasetFramework, configuration,
-                                                         new DataSetClassLoader(new JarClassLoader(deployedJar)));
->>>>>>> 96adbb28
     } catch (IOException e) {
       throw Throwables.propagate(e);
     } finally {
