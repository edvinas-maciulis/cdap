--- conflicted
+++ resolved
@@ -50,18 +50,11 @@
     return new AbstractModule() {
       @Override
       protected void configure() {
-<<<<<<< HEAD
-        bind(LogReader.class).to(StandaloneLogReader.class);
+        bind(LogReader.class).to(FileLogReader.class);
         bind(LogAppender.class).toProvider(LogAppenderProvider.class).in(Scopes.SINGLETON);
         Multibinder<KafkaLogProcessor> handlerBinder = Multibinder.newSetBinder
           (binder(), KafkaLogProcessor.class, Names.named(Constants.LogSaver.MESSAGE_PROCESSORS));
         handlerBinder.addBinding().to(LogMetricsPlugin.class);
-=======
-        bind(LogReader.class).to(FileLogReader.class);
-        bind(LogAppender.class).annotatedWith(Names.named(LoggingConfiguration.SYNC_LOG_APPENDER_ANNOTATION))
-          .to(FileLogAppender.class).in(Scopes.SINGLETON);
-        bind(LogAppender.class).to(AsyncLogAppender.class).in(Scopes.SINGLETON);
->>>>>>> 27cb635a
       }
     };
   }
@@ -71,18 +64,11 @@
     return new AbstractModule() {
       @Override
       protected void configure() {
-<<<<<<< HEAD
-        bind(LogReader.class).to(StandaloneLogReader.class);
+        bind(LogReader.class).to(FileLogReader.class);
         bind(LogAppender.class).toProvider(LogAppenderProvider.class).in(Scopes.SINGLETON);
         Multibinder<KafkaLogProcessor> handlerBinder = Multibinder.newSetBinder
           (binder(), KafkaLogProcessor.class, Names.named(Constants.LogSaver.MESSAGE_PROCESSORS));
         handlerBinder.addBinding().to(LogMetricsPlugin.class);
-=======
-        bind(LogReader.class).to(FileLogReader.class);
-        bind(LogAppender.class).annotatedWith(Names.named(LoggingConfiguration.SYNC_LOG_APPENDER_ANNOTATION))
-          .to(FileLogAppender.class).in(Scopes.SINGLETON);
-        bind(LogAppender.class).to(AsyncLogAppender.class).in(Scopes.SINGLETON);
->>>>>>> 27cb635a
       }
     };
   }
@@ -102,8 +88,9 @@
     };
   }
 
+
   /**
-   * Provider for Async log appender and plugins to be used in singlenode.
+   * Provider for Async log appender and plugins to be used in standalone.
    */
   public static class LogAppenderProvider implements Provider<LogAppender> {
     private final LogAppender fileLogAppender;
